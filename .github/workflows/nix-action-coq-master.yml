jobs:
  bignums:
    needs:
    - coq
    runs-on: ubuntu-latest
    steps:
    - name: Determine which commit to initially checkout
      run: "if [ ${{ github.event_name }} = \"push\" ]; then\n  echo \"target_commit=${{\
        \ github.sha }}\" >> $GITHUB_ENV\nelse\n  echo \"target_commit=${{ github.event.pull_request.head.sha\
        \ }}\" >> $GITHUB_ENV\nfi\n"
    - name: Git checkout
      uses: actions/checkout@v3
      with:
        fetch-depth: 0
        ref: ${{ env.target_commit }}
    - name: Determine which commit to test
      run: "if [ ${{ github.event_name }} = \"push\" ]; then\n  echo \"tested_commit=${{\
        \ github.sha }}\" >> $GITHUB_ENV\nelse\n  merge_commit=$(git ls-remote ${{\
        \ github.event.repository.html_url }} refs/pull/${{ github.event.number }}/merge\
        \ | cut -f1)\n  mergeable=$(git merge --no-commit --no-ff ${{ github.event.pull_request.base.sha\
        \ }} > /dev/null 2>&1; echo $?; git merge --abort > /dev/null 2>&1 || true)\n\
        \  if [ -z \"$merge_commit\" -o \"x$mergeable\" != \"x0\" ]; then\n    echo\
        \ \"tested_commit=${{ github.event.pull_request.head.sha }}\" >> $GITHUB_ENV\n\
        \  else\n    echo \"tested_commit=$merge_commit\" >> $GITHUB_ENV\n  fi\nfi\n"
    - name: Git checkout
      uses: actions/checkout@v3
      with:
        fetch-depth: 0
        ref: ${{ env.tested_commit }}
    - name: Cachix install
      uses: cachix/install-nix-action@v20
      with:
        nix_path: nixpkgs=channel:nixpkgs-unstable
    - name: Cachix setup math-comp
      uses: cachix/cachix-action@v12
      with:
        authToken: ${{ secrets.CACHIX_AUTH_TOKEN }}
        extraPullNames: coq, coq-community
        name: math-comp
    - id: stepCheck
      name: Checking presence of CI target bignums
      run: "nb_dry_run=$(NIXPKGS_ALLOW_UNFREE=1 nix-build --no-out-link \\\n   --argstr\
        \ bundle \"coq-master\" --argstr job \"bignums\" \\\n   --dry-run 2>&1 > /dev/null)\n\
        echo $nb_dry_run\necho ::set-output name=status::$(echo $nb_dry_run | grep\
        \ \"built:\" | sed \"s/.*/built/\")\n"
    - if: steps.stepCheck.outputs.status == 'built'
      name: 'Building/fetching previous CI target: coq'
      run: NIXPKGS_ALLOW_UNFREE=1 nix-build --no-out-link --argstr bundle "coq-master"
        --argstr job "coq"
    - if: steps.stepCheck.outputs.status == 'built'
      name: Building/fetching current CI target
      run: NIXPKGS_ALLOW_UNFREE=1 nix-build --no-out-link --argstr bundle "coq-master"
        --argstr job "bignums"
  coq:
    needs: []
    runs-on: ubuntu-latest
    steps:
    - name: Determine which commit to initially checkout
      run: "if [ ${{ github.event_name }} = \"push\" ]; then\n  echo \"target_commit=${{\
        \ github.sha }}\" >> $GITHUB_ENV\nelse\n  echo \"target_commit=${{ github.event.pull_request.head.sha\
        \ }}\" >> $GITHUB_ENV\nfi\n"
    - name: Git checkout
      uses: actions/checkout@v3
      with:
        fetch-depth: 0
        ref: ${{ env.target_commit }}
    - name: Determine which commit to test
      run: "if [ ${{ github.event_name }} = \"push\" ]; then\n  echo \"tested_commit=${{\
        \ github.sha }}\" >> $GITHUB_ENV\nelse\n  merge_commit=$(git ls-remote ${{\
        \ github.event.repository.html_url }} refs/pull/${{ github.event.number }}/merge\
        \ | cut -f1)\n  mergeable=$(git merge --no-commit --no-ff ${{ github.event.pull_request.base.sha\
        \ }} > /dev/null 2>&1; echo $?; git merge --abort > /dev/null 2>&1 || true)\n\
        \  if [ -z \"$merge_commit\" -o \"x$mergeable\" != \"x0\" ]; then\n    echo\
        \ \"tested_commit=${{ github.event.pull_request.head.sha }}\" >> $GITHUB_ENV\n\
        \  else\n    echo \"tested_commit=$merge_commit\" >> $GITHUB_ENV\n  fi\nfi\n"
    - name: Git checkout
      uses: actions/checkout@v3
      with:
        fetch-depth: 0
        ref: ${{ env.tested_commit }}
    - name: Cachix install
      uses: cachix/install-nix-action@v20
      with:
        nix_path: nixpkgs=channel:nixpkgs-unstable
    - name: Cachix setup math-comp
      uses: cachix/cachix-action@v12
      with:
        authToken: ${{ secrets.CACHIX_AUTH_TOKEN }}
        extraPullNames: coq, coq-community
        name: math-comp
    - id: stepCheck
      name: Checking presence of CI target coq
      run: "nb_dry_run=$(NIXPKGS_ALLOW_UNFREE=1 nix-build --no-out-link \\\n   --argstr\
        \ bundle \"coq-master\" --argstr job \"coq\" \\\n   --dry-run 2>&1 > /dev/null)\n\
        echo $nb_dry_run\necho ::set-output name=status::$(echo $nb_dry_run | grep\
        \ \"built:\" | sed \"s/.*/built/\")\n"
    - if: steps.stepCheck.outputs.status == 'built'
      name: Building/fetching current CI target
      run: NIXPKGS_ALLOW_UNFREE=1 nix-build --no-out-link --argstr bundle "coq-master"
        --argstr job "coq"
  coq-bits:
    needs:
    - coq
    - mathcomp-algebra
    runs-on: ubuntu-latest
    steps:
    - name: Determine which commit to initially checkout
      run: "if [ ${{ github.event_name }} = \"push\" ]; then\n  echo \"target_commit=${{\
        \ github.sha }}\" >> $GITHUB_ENV\nelse\n  echo \"target_commit=${{ github.event.pull_request.head.sha\
        \ }}\" >> $GITHUB_ENV\nfi\n"
<<<<<<< HEAD
    - name: Git checkout
      uses: actions/checkout@v3
      with:
        fetch-depth: 0
        ref: ${{ env.target_commit }}
    - name: Determine which commit to test
      run: "if [ ${{ github.event_name }} = \"push\" ]; then\n  echo \"tested_commit=${{\
        \ github.sha }}\" >> $GITHUB_ENV\nelse\n  merge_commit=$(git ls-remote ${{\
        \ github.event.repository.html_url }} refs/pull/${{ github.event.number }}/merge\
        \ | cut -f1)\n  mergeable=$(git merge --no-commit --no-ff ${{ github.event.pull_request.base.sha\
        \ }} > /dev/null 2>&1; echo $?; git merge --abort > /dev/null 2>&1 || true)\n\
        \  if [ -z \"$merge_commit\" -o \"x$mergeable\" != \"x0\" ]; then\n    echo\
        \ \"tested_commit=${{ github.event.pull_request.head.sha }}\" >> $GITHUB_ENV\n\
        \  else\n    echo \"tested_commit=$merge_commit\" >> $GITHUB_ENV\n  fi\nfi\n"
=======
>>>>>>> a3ddbb86
    - name: Git checkout
      uses: actions/checkout@v3
      with:
        fetch-depth: 0
<<<<<<< HEAD
        ref: ${{ env.tested_commit }}
    - name: Cachix install
      uses: cachix/install-nix-action@v20
      with:
        nix_path: nixpkgs=channel:nixpkgs-unstable
    - name: Cachix setup math-comp
      uses: cachix/cachix-action@v12
      with:
        authToken: ${{ secrets.CACHIX_AUTH_TOKEN }}
        extraPullNames: coq, coq-community
        name: math-comp
    - id: stepCheck
      name: Checking presence of CI target coq-elpi
      run: "nb_dry_run=$(NIXPKGS_ALLOW_UNFREE=1 nix-build --no-out-link \\\n   --argstr\
        \ bundle \"coq-master\" --argstr job \"coq-elpi\" \\\n   --dry-run 2>&1 >\
        \ /dev/null)\necho $nb_dry_run\necho ::set-output name=status::$(echo $nb_dry_run\
        \ | grep \"built:\" | sed \"s/.*/built/\")\n"
    - if: steps.stepCheck.outputs.status == 'built'
      name: 'Building/fetching previous CI target: coq'
      run: NIXPKGS_ALLOW_UNFREE=1 nix-build --no-out-link --argstr bundle "coq-master"
        --argstr job "coq"
    - if: steps.stepCheck.outputs.status == 'built'
      name: Building/fetching current CI target
      run: NIXPKGS_ALLOW_UNFREE=1 nix-build --no-out-link --argstr bundle "coq-master"
        --argstr job "coq-elpi"
  coqeal:
    needs:
    - coq
    - mathcomp-algebra
    - bignums
    - paramcoq
    - multinomials
    - mathcomp-real-closed
    runs-on: ubuntu-latest
    steps:
    - name: Determine which commit to initially checkout
      run: "if [ ${{ github.event_name }} = \"push\" ]; then\n  echo \"target_commit=${{\
        \ github.sha }}\" >> $GITHUB_ENV\nelse\n  echo \"target_commit=${{ github.event.pull_request.head.sha\
        \ }}\" >> $GITHUB_ENV\nfi\n"
    - name: Git checkout
      uses: actions/checkout@v3
      with:
        fetch-depth: 0
=======
>>>>>>> a3ddbb86
        ref: ${{ env.target_commit }}
    - name: Determine which commit to test
      run: "if [ ${{ github.event_name }} = \"push\" ]; then\n  echo \"tested_commit=${{\
        \ github.sha }}\" >> $GITHUB_ENV\nelse\n  merge_commit=$(git ls-remote ${{\
        \ github.event.repository.html_url }} refs/pull/${{ github.event.number }}/merge\
        \ | cut -f1)\n  mergeable=$(git merge --no-commit --no-ff ${{ github.event.pull_request.base.sha\
        \ }} > /dev/null 2>&1; echo $?; git merge --abort > /dev/null 2>&1 || true)\n\
        \  if [ -z \"$merge_commit\" -o \"x$mergeable\" != \"x0\" ]; then\n    echo\
        \ \"tested_commit=${{ github.event.pull_request.head.sha }}\" >> $GITHUB_ENV\n\
        \  else\n    echo \"tested_commit=$merge_commit\" >> $GITHUB_ENV\n  fi\nfi\n"
    - name: Git checkout
      uses: actions/checkout@v3
      with:
        fetch-depth: 0
        ref: ${{ env.tested_commit }}
    - name: Cachix install
      uses: cachix/install-nix-action@v20
      with:
        nix_path: nixpkgs=channel:nixpkgs-unstable
    - name: Cachix setup math-comp
      uses: cachix/cachix-action@v12
      with:
        authToken: ${{ secrets.CACHIX_AUTH_TOKEN }}
        extraPullNames: coq, coq-community
        name: math-comp
    - id: stepCheck
      name: Checking presence of CI target coq-bits
      run: "nb_dry_run=$(NIXPKGS_ALLOW_UNFREE=1 nix-build --no-out-link \\\n   --argstr\
        \ bundle \"coq-master\" --argstr job \"coq-bits\" \\\n   --dry-run 2>&1 >\
        \ /dev/null)\necho $nb_dry_run\necho ::set-output name=status::$(echo $nb_dry_run\
        \ | grep \"built:\" | sed \"s/.*/built/\")\n"
    - if: steps.stepCheck.outputs.status == 'built'
      name: 'Building/fetching previous CI target: coq'
      run: NIXPKGS_ALLOW_UNFREE=1 nix-build --no-out-link --argstr bundle "coq-master"
        --argstr job "coq"
    - if: steps.stepCheck.outputs.status == 'built'
      name: 'Building/fetching previous CI target: mathcomp-algebra'
      run: NIXPKGS_ALLOW_UNFREE=1 nix-build --no-out-link --argstr bundle "coq-master"
        --argstr job "mathcomp-algebra"
    - if: steps.stepCheck.outputs.status == 'built'
      name: Building/fetching current CI target
      run: NIXPKGS_ALLOW_UNFREE=1 nix-build --no-out-link --argstr bundle "coq-master"
        --argstr job "coq-bits"
  coq-elpi:
    needs:
    - coq
    runs-on: ubuntu-latest
    steps:
    - name: Determine which commit to initially checkout
      run: "if [ ${{ github.event_name }} = \"push\" ]; then\n  echo \"target_commit=${{\
        \ github.sha }}\" >> $GITHUB_ENV\nelse\n  echo \"target_commit=${{ github.event.pull_request.head.sha\
        \ }}\" >> $GITHUB_ENV\nfi\n"
<<<<<<< HEAD
    - name: Git checkout
      uses: actions/checkout@v3
      with:
        fetch-depth: 0
        ref: ${{ env.target_commit }}
    - name: Determine which commit to test
      run: "if [ ${{ github.event_name }} = \"push\" ]; then\n  echo \"tested_commit=${{\
        \ github.sha }}\" >> $GITHUB_ENV\nelse\n  merge_commit=$(git ls-remote ${{\
        \ github.event.repository.html_url }} refs/pull/${{ github.event.number }}/merge\
        \ | cut -f1)\n  mergeable=$(git merge --no-commit --no-ff ${{ github.event.pull_request.base.sha\
        \ }} > /dev/null 2>&1; echo $?; git merge --abort > /dev/null 2>&1 || true)\n\
        \  if [ -z \"$merge_commit\" -o \"x$mergeable\" != \"x0\" ]; then\n    echo\
        \ \"tested_commit=${{ github.event.pull_request.head.sha }}\" >> $GITHUB_ENV\n\
        \  else\n    echo \"tested_commit=$merge_commit\" >> $GITHUB_ENV\n  fi\nfi\n"
=======
>>>>>>> a3ddbb86
    - name: Git checkout
      uses: actions/checkout@v3
      with:
        fetch-depth: 0
<<<<<<< HEAD
        ref: ${{ env.tested_commit }}
    - name: Cachix install
      uses: cachix/install-nix-action@v20
      with:
        nix_path: nixpkgs=channel:nixpkgs-unstable
    - name: Cachix setup math-comp
      uses: cachix/cachix-action@v12
      with:
        authToken: ${{ secrets.CACHIX_AUTH_TOKEN }}
        extraPullNames: coq, coq-community
        name: math-comp
    - id: stepCheck
      name: Checking presence of CI target coquelicot
      run: "nb_dry_run=$(NIXPKGS_ALLOW_UNFREE=1 nix-build --no-out-link \\\n   --argstr\
        \ bundle \"coq-master\" --argstr job \"coquelicot\" \\\n   --dry-run 2>&1\
        \ > /dev/null)\necho $nb_dry_run\necho ::set-output name=status::$(echo $nb_dry_run\
        \ | grep \"built:\" | sed \"s/.*/built/\")\n"
    - if: steps.stepCheck.outputs.status == 'built'
      name: 'Building/fetching previous CI target: coq'
      run: NIXPKGS_ALLOW_UNFREE=1 nix-build --no-out-link --argstr bundle "coq-master"
        --argstr job "coq"
    - if: steps.stepCheck.outputs.status == 'built'
      name: 'Building/fetching previous CI target: mathcomp-ssreflect'
      run: NIXPKGS_ALLOW_UNFREE=1 nix-build --no-out-link --argstr bundle "coq-master"
        --argstr job "mathcomp-ssreflect"
    - if: steps.stepCheck.outputs.status == 'built'
      name: Building/fetching current CI target
      run: NIXPKGS_ALLOW_UNFREE=1 nix-build --no-out-link --argstr bundle "coq-master"
        --argstr job "coquelicot"
  deriving:
    needs:
    - coq
    - mathcomp-ssreflect
    runs-on: ubuntu-latest
    steps:
    - name: Determine which commit to initially checkout
      run: "if [ ${{ github.event_name }} = \"push\" ]; then\n  echo \"target_commit=${{\
        \ github.sha }}\" >> $GITHUB_ENV\nelse\n  echo \"target_commit=${{ github.event.pull_request.head.sha\
        \ }}\" >> $GITHUB_ENV\nfi\n"
    - name: Git checkout
      uses: actions/checkout@v3
      with:
        fetch-depth: 0
=======
>>>>>>> a3ddbb86
        ref: ${{ env.target_commit }}
    - name: Determine which commit to test
      run: "if [ ${{ github.event_name }} = \"push\" ]; then\n  echo \"tested_commit=${{\
        \ github.sha }}\" >> $GITHUB_ENV\nelse\n  merge_commit=$(git ls-remote ${{\
        \ github.event.repository.html_url }} refs/pull/${{ github.event.number }}/merge\
        \ | cut -f1)\n  mergeable=$(git merge --no-commit --no-ff ${{ github.event.pull_request.base.sha\
        \ }} > /dev/null 2>&1; echo $?; git merge --abort > /dev/null 2>&1 || true)\n\
        \  if [ -z \"$merge_commit\" -o \"x$mergeable\" != \"x0\" ]; then\n    echo\
        \ \"tested_commit=${{ github.event.pull_request.head.sha }}\" >> $GITHUB_ENV\n\
        \  else\n    echo \"tested_commit=$merge_commit\" >> $GITHUB_ENV\n  fi\nfi\n"
    - name: Git checkout
      uses: actions/checkout@v3
      with:
        fetch-depth: 0
        ref: ${{ env.tested_commit }}
    - name: Cachix install
      uses: cachix/install-nix-action@v20
      with:
        nix_path: nixpkgs=channel:nixpkgs-unstable
    - name: Cachix setup math-comp
      uses: cachix/cachix-action@v12
      with:
        authToken: ${{ secrets.CACHIX_AUTH_TOKEN }}
        extraPullNames: coq, coq-community
        name: math-comp
    - id: stepCheck
      name: Checking presence of CI target coq-elpi
      run: "nb_dry_run=$(NIXPKGS_ALLOW_UNFREE=1 nix-build --no-out-link \\\n   --argstr\
        \ bundle \"coq-master\" --argstr job \"coq-elpi\" \\\n   --dry-run 2>&1 >\
        \ /dev/null)\necho $nb_dry_run\necho ::set-output name=status::$(echo $nb_dry_run\
        \ | grep \"built:\" | sed \"s/.*/built/\")\n"
    - if: steps.stepCheck.outputs.status == 'built'
      name: 'Building/fetching previous CI target: coq'
      run: NIXPKGS_ALLOW_UNFREE=1 nix-build --no-out-link --argstr bundle "coq-master"
        --argstr job "coq"
    - if: steps.stepCheck.outputs.status == 'built'
      name: Building/fetching current CI target
      run: NIXPKGS_ALLOW_UNFREE=1 nix-build --no-out-link --argstr bundle "coq-master"
        --argstr job "coq-elpi"
  coquelicot:
    needs:
    - coq
    - mathcomp-ssreflect
    runs-on: ubuntu-latest
    steps:
    - name: Determine which commit to initially checkout
      run: "if [ ${{ github.event_name }} = \"push\" ]; then\n  echo \"target_commit=${{\
        \ github.sha }}\" >> $GITHUB_ENV\nelse\n  echo \"target_commit=${{ github.event.pull_request.head.sha\
        \ }}\" >> $GITHUB_ENV\nfi\n"
    - name: Git checkout
      uses: actions/checkout@v3
      with:
        fetch-depth: 0
        ref: ${{ env.target_commit }}
    - name: Determine which commit to test
      run: "if [ ${{ github.event_name }} = \"push\" ]; then\n  echo \"tested_commit=${{\
        \ github.sha }}\" >> $GITHUB_ENV\nelse\n  merge_commit=$(git ls-remote ${{\
        \ github.event.repository.html_url }} refs/pull/${{ github.event.number }}/merge\
        \ | cut -f1)\n  mergeable=$(git merge --no-commit --no-ff ${{ github.event.pull_request.base.sha\
        \ }} > /dev/null 2>&1; echo $?; git merge --abort > /dev/null 2>&1 || true)\n\
        \  if [ -z \"$merge_commit\" -o \"x$mergeable\" != \"x0\" ]; then\n    echo\
        \ \"tested_commit=${{ github.event.pull_request.head.sha }}\" >> $GITHUB_ENV\n\
        \  else\n    echo \"tested_commit=$merge_commit\" >> $GITHUB_ENV\n  fi\nfi\n"
    - name: Git checkout
      uses: actions/checkout@v3
      with:
        fetch-depth: 0
        ref: ${{ env.tested_commit }}
    - name: Cachix install
      uses: cachix/install-nix-action@v20
      with:
        nix_path: nixpkgs=channel:nixpkgs-unstable
    - name: Cachix setup math-comp
      uses: cachix/cachix-action@v12
      with:
        authToken: ${{ secrets.CACHIX_AUTH_TOKEN }}
        extraPullNames: coq, coq-community
        name: math-comp
    - id: stepCheck
      name: Checking presence of CI target coquelicot
      run: "nb_dry_run=$(NIXPKGS_ALLOW_UNFREE=1 nix-build --no-out-link \\\n   --argstr\
        \ bundle \"coq-master\" --argstr job \"coquelicot\" \\\n   --dry-run 2>&1\
        \ > /dev/null)\necho $nb_dry_run\necho ::set-output name=status::$(echo $nb_dry_run\
        \ | grep \"built:\" | sed \"s/.*/built/\")\n"
    - if: steps.stepCheck.outputs.status == 'built'
      name: 'Building/fetching previous CI target: coq'
      run: NIXPKGS_ALLOW_UNFREE=1 nix-build --no-out-link --argstr bundle "coq-master"
        --argstr job "coq"
    - if: steps.stepCheck.outputs.status == 'built'
      name: 'Building/fetching previous CI target: mathcomp-ssreflect'
      run: NIXPKGS_ALLOW_UNFREE=1 nix-build --no-out-link --argstr bundle "coq-master"
        --argstr job "mathcomp-ssreflect"
    - if: steps.stepCheck.outputs.status == 'built'
      name: Building/fetching current CI target
      run: NIXPKGS_ALLOW_UNFREE=1 nix-build --no-out-link --argstr bundle "coq-master"
        --argstr job "coquelicot"
  fourcolor:
    needs:
    - coq
    - mathcomp-algebra
    - mathcomp-ssreflect
    - mathcomp-fingroup
    runs-on: ubuntu-latest
    steps:
    - name: Determine which commit to initially checkout
      run: "if [ ${{ github.event_name }} = \"push\" ]; then\n  echo \"target_commit=${{\
        \ github.sha }}\" >> $GITHUB_ENV\nelse\n  echo \"target_commit=${{ github.event.pull_request.head.sha\
        \ }}\" >> $GITHUB_ENV\nfi\n"
    - name: Git checkout
      uses: actions/checkout@v3
      with:
        fetch-depth: 0
        ref: ${{ env.target_commit }}
    - name: Determine which commit to test
      run: "if [ ${{ github.event_name }} = \"push\" ]; then\n  echo \"tested_commit=${{\
        \ github.sha }}\" >> $GITHUB_ENV\nelse\n  merge_commit=$(git ls-remote ${{\
        \ github.event.repository.html_url }} refs/pull/${{ github.event.number }}/merge\
        \ | cut -f1)\n  mergeable=$(git merge --no-commit --no-ff ${{ github.event.pull_request.base.sha\
        \ }} > /dev/null 2>&1; echo $?; git merge --abort > /dev/null 2>&1 || true)\n\
        \  if [ -z \"$merge_commit\" -o \"x$mergeable\" != \"x0\" ]; then\n    echo\
        \ \"tested_commit=${{ github.event.pull_request.head.sha }}\" >> $GITHUB_ENV\n\
        \  else\n    echo \"tested_commit=$merge_commit\" >> $GITHUB_ENV\n  fi\nfi\n"
    - name: Git checkout
      uses: actions/checkout@v3
      with:
        fetch-depth: 0
        ref: ${{ env.tested_commit }}
    - name: Cachix install
      uses: cachix/install-nix-action@v20
      with:
        nix_path: nixpkgs=channel:nixpkgs-unstable
    - name: Cachix setup math-comp
      uses: cachix/cachix-action@v12
      with:
        authToken: ${{ secrets.CACHIX_AUTH_TOKEN }}
        extraPullNames: coq, coq-community
        name: math-comp
    - id: stepCheck
      name: Checking presence of CI target fourcolor
      run: "nb_dry_run=$(NIXPKGS_ALLOW_UNFREE=1 nix-build --no-out-link \\\n   --argstr\
        \ bundle \"coq-master\" --argstr job \"fourcolor\" \\\n   --dry-run 2>&1 >\
        \ /dev/null)\necho $nb_dry_run\necho ::set-output name=status::$(echo $nb_dry_run\
        \ | grep \"built:\" | sed \"s/.*/built/\")\n"
    - if: steps.stepCheck.outputs.status == 'built'
      name: 'Building/fetching previous CI target: coq'
      run: NIXPKGS_ALLOW_UNFREE=1 nix-build --no-out-link --argstr bundle "coq-master"
        --argstr job "coq"
    - if: steps.stepCheck.outputs.status == 'built'
      name: 'Building/fetching previous CI target: mathcomp-algebra'
      run: NIXPKGS_ALLOW_UNFREE=1 nix-build --no-out-link --argstr bundle "coq-master"
        --argstr job "mathcomp-algebra"
    - if: steps.stepCheck.outputs.status == 'built'
      name: 'Building/fetching previous CI target: mathcomp-ssreflect'
      run: NIXPKGS_ALLOW_UNFREE=1 nix-build --no-out-link --argstr bundle "coq-master"
        --argstr job "mathcomp-ssreflect"
    - if: steps.stepCheck.outputs.status == 'built'
      name: 'Building/fetching previous CI target: mathcomp-fingroup'
      run: NIXPKGS_ALLOW_UNFREE=1 nix-build --no-out-link --argstr bundle "coq-master"
        --argstr job "mathcomp-fingroup"
    - if: steps.stepCheck.outputs.status == 'built'
      name: Building/fetching current CI target
      run: NIXPKGS_ALLOW_UNFREE=1 nix-build --no-out-link --argstr bundle "coq-master"
        --argstr job "fourcolor"
  gaia:
    needs:
    - coq
    - mathcomp-ssreflect
    - mathcomp-algebra
    - mathcomp-fingroup
    runs-on: ubuntu-latest
    steps:
    - name: Determine which commit to initially checkout
      run: "if [ ${{ github.event_name }} = \"push\" ]; then\n  echo \"target_commit=${{\
        \ github.sha }}\" >> $GITHUB_ENV\nelse\n  echo \"target_commit=${{ github.event.pull_request.head.sha\
        \ }}\" >> $GITHUB_ENV\nfi\n"
    - name: Git checkout
      uses: actions/checkout@v3
      with:
        fetch-depth: 0
        ref: ${{ env.target_commit }}
    - name: Determine which commit to test
      run: "if [ ${{ github.event_name }} = \"push\" ]; then\n  echo \"tested_commit=${{\
        \ github.sha }}\" >> $GITHUB_ENV\nelse\n  merge_commit=$(git ls-remote ${{\
        \ github.event.repository.html_url }} refs/pull/${{ github.event.number }}/merge\
        \ | cut -f1)\n  mergeable=$(git merge --no-commit --no-ff ${{ github.event.pull_request.base.sha\
        \ }} > /dev/null 2>&1; echo $?; git merge --abort > /dev/null 2>&1 || true)\n\
        \  if [ -z \"$merge_commit\" -o \"x$mergeable\" != \"x0\" ]; then\n    echo\
        \ \"tested_commit=${{ github.event.pull_request.head.sha }}\" >> $GITHUB_ENV\n\
        \  else\n    echo \"tested_commit=$merge_commit\" >> $GITHUB_ENV\n  fi\nfi\n"
    - name: Git checkout
      uses: actions/checkout@v3
      with:
        fetch-depth: 0
        ref: ${{ env.tested_commit }}
    - name: Cachix install
      uses: cachix/install-nix-action@v20
      with:
        nix_path: nixpkgs=channel:nixpkgs-unstable
    - name: Cachix setup math-comp
      uses: cachix/cachix-action@v12
      with:
        authToken: ${{ secrets.CACHIX_AUTH_TOKEN }}
        extraPullNames: coq, coq-community
        name: math-comp
    - id: stepCheck
      name: Checking presence of CI target gaia
      run: "nb_dry_run=$(NIXPKGS_ALLOW_UNFREE=1 nix-build --no-out-link \\\n   --argstr\
        \ bundle \"coq-master\" --argstr job \"gaia\" \\\n   --dry-run 2>&1 > /dev/null)\n\
        echo $nb_dry_run\necho ::set-output name=status::$(echo $nb_dry_run | grep\
        \ \"built:\" | sed \"s/.*/built/\")\n"
    - if: steps.stepCheck.outputs.status == 'built'
      name: 'Building/fetching previous CI target: coq'
      run: NIXPKGS_ALLOW_UNFREE=1 nix-build --no-out-link --argstr bundle "coq-master"
        --argstr job "coq"
    - if: steps.stepCheck.outputs.status == 'built'
      name: 'Building/fetching previous CI target: mathcomp-ssreflect'
      run: NIXPKGS_ALLOW_UNFREE=1 nix-build --no-out-link --argstr bundle "coq-master"
        --argstr job "mathcomp-ssreflect"
    - if: steps.stepCheck.outputs.status == 'built'
      name: 'Building/fetching previous CI target: mathcomp-algebra'
      run: NIXPKGS_ALLOW_UNFREE=1 nix-build --no-out-link --argstr bundle "coq-master"
        --argstr job "mathcomp-algebra"
    - if: steps.stepCheck.outputs.status == 'built'
      name: 'Building/fetching previous CI target: mathcomp-fingroup'
      run: NIXPKGS_ALLOW_UNFREE=1 nix-build --no-out-link --argstr bundle "coq-master"
        --argstr job "mathcomp-fingroup"
    - if: steps.stepCheck.outputs.status == 'built'
      name: Building/fetching current CI target
      run: NIXPKGS_ALLOW_UNFREE=1 nix-build --no-out-link --argstr bundle "coq-master"
        --argstr job "gaia"
  graph-theory:
    needs:
    - coq
    - mathcomp-algebra
    - mathcomp-finmap
    - mathcomp-fingroup
    - fourcolor
    - hierarchy-builder
    runs-on: ubuntu-latest
    steps:
    - name: Determine which commit to initially checkout
      run: "if [ ${{ github.event_name }} = \"push\" ]; then\n  echo \"target_commit=${{\
        \ github.sha }}\" >> $GITHUB_ENV\nelse\n  echo \"target_commit=${{ github.event.pull_request.head.sha\
        \ }}\" >> $GITHUB_ENV\nfi\n"
    - name: Git checkout
      uses: actions/checkout@v3
      with:
        fetch-depth: 0
        ref: ${{ env.target_commit }}
    - name: Determine which commit to test
      run: "if [ ${{ github.event_name }} = \"push\" ]; then\n  echo \"tested_commit=${{\
        \ github.sha }}\" >> $GITHUB_ENV\nelse\n  merge_commit=$(git ls-remote ${{\
        \ github.event.repository.html_url }} refs/pull/${{ github.event.number }}/merge\
        \ | cut -f1)\n  mergeable=$(git merge --no-commit --no-ff ${{ github.event.pull_request.base.sha\
        \ }} > /dev/null 2>&1; echo $?; git merge --abort > /dev/null 2>&1 || true)\n\
        \  if [ -z \"$merge_commit\" -o \"x$mergeable\" != \"x0\" ]; then\n    echo\
        \ \"tested_commit=${{ github.event.pull_request.head.sha }}\" >> $GITHUB_ENV\n\
        \  else\n    echo \"tested_commit=$merge_commit\" >> $GITHUB_ENV\n  fi\nfi\n"
    - name: Git checkout
      uses: actions/checkout@v3
      with:
        fetch-depth: 0
        ref: ${{ env.tested_commit }}
    - name: Cachix install
      uses: cachix/install-nix-action@v20
      with:
        nix_path: nixpkgs=channel:nixpkgs-unstable
    - name: Cachix setup math-comp
      uses: cachix/cachix-action@v12
      with:
        authToken: ${{ secrets.CACHIX_AUTH_TOKEN }}
        extraPullNames: coq, coq-community
        name: math-comp
    - id: stepCheck
      name: Checking presence of CI target graph-theory
      run: "nb_dry_run=$(NIXPKGS_ALLOW_UNFREE=1 nix-build --no-out-link \\\n   --argstr\
        \ bundle \"coq-master\" --argstr job \"graph-theory\" \\\n   --dry-run 2>&1\
        \ > /dev/null)\necho $nb_dry_run\necho ::set-output name=status::$(echo $nb_dry_run\
        \ | grep \"built:\" | sed \"s/.*/built/\")\n"
    - if: steps.stepCheck.outputs.status == 'built'
      name: 'Building/fetching previous CI target: coq'
      run: NIXPKGS_ALLOW_UNFREE=1 nix-build --no-out-link --argstr bundle "coq-master"
        --argstr job "coq"
    - if: steps.stepCheck.outputs.status == 'built'
      name: 'Building/fetching previous CI target: mathcomp-algebra'
      run: NIXPKGS_ALLOW_UNFREE=1 nix-build --no-out-link --argstr bundle "coq-master"
        --argstr job "mathcomp-algebra"
    - if: steps.stepCheck.outputs.status == 'built'
      name: 'Building/fetching previous CI target: mathcomp-finmap'
      run: NIXPKGS_ALLOW_UNFREE=1 nix-build --no-out-link --argstr bundle "coq-master"
        --argstr job "mathcomp-finmap"
    - if: steps.stepCheck.outputs.status == 'built'
      name: 'Building/fetching previous CI target: mathcomp-fingroup'
      run: NIXPKGS_ALLOW_UNFREE=1 nix-build --no-out-link --argstr bundle "coq-master"
        --argstr job "mathcomp-fingroup"
    - if: steps.stepCheck.outputs.status == 'built'
      name: 'Building/fetching previous CI target: fourcolor'
      run: NIXPKGS_ALLOW_UNFREE=1 nix-build --no-out-link --argstr bundle "coq-master"
        --argstr job "fourcolor"
    - if: steps.stepCheck.outputs.status == 'built'
      name: 'Building/fetching previous CI target: hierarchy-builder'
      run: NIXPKGS_ALLOW_UNFREE=1 nix-build --no-out-link --argstr bundle "coq-master"
        --argstr job "hierarchy-builder"
    - if: steps.stepCheck.outputs.status == 'built'
      name: Building/fetching current CI target
      run: NIXPKGS_ALLOW_UNFREE=1 nix-build --no-out-link --argstr bundle "coq-master"
        --argstr job "graph-theory"
  hierarchy-builder:
    needs:
    - coq
    - coq-elpi
    runs-on: ubuntu-latest
    steps:
    - name: Determine which commit to initially checkout
      run: "if [ ${{ github.event_name }} = \"push\" ]; then\n  echo \"target_commit=${{\
        \ github.sha }}\" >> $GITHUB_ENV\nelse\n  echo \"target_commit=${{ github.event.pull_request.head.sha\
        \ }}\" >> $GITHUB_ENV\nfi\n"
    - name: Git checkout
      uses: actions/checkout@v3
      with:
        fetch-depth: 0
        ref: ${{ env.target_commit }}
    - name: Determine which commit to test
      run: "if [ ${{ github.event_name }} = \"push\" ]; then\n  echo \"tested_commit=${{\
        \ github.sha }}\" >> $GITHUB_ENV\nelse\n  merge_commit=$(git ls-remote ${{\
        \ github.event.repository.html_url }} refs/pull/${{ github.event.number }}/merge\
        \ | cut -f1)\n  mergeable=$(git merge --no-commit --no-ff ${{ github.event.pull_request.base.sha\
        \ }} > /dev/null 2>&1; echo $?; git merge --abort > /dev/null 2>&1 || true)\n\
        \  if [ -z \"$merge_commit\" -o \"x$mergeable\" != \"x0\" ]; then\n    echo\
        \ \"tested_commit=${{ github.event.pull_request.head.sha }}\" >> $GITHUB_ENV\n\
        \  else\n    echo \"tested_commit=$merge_commit\" >> $GITHUB_ENV\n  fi\nfi\n"
    - name: Git checkout
      uses: actions/checkout@v3
      with:
        fetch-depth: 0
        ref: ${{ env.tested_commit }}
    - name: Cachix install
      uses: cachix/install-nix-action@v20
      with:
        nix_path: nixpkgs=channel:nixpkgs-unstable
    - name: Cachix setup math-comp
      uses: cachix/cachix-action@v12
      with:
        authToken: ${{ secrets.CACHIX_AUTH_TOKEN }}
        extraPullNames: coq, coq-community
        name: math-comp
    - id: stepCheck
      name: Checking presence of CI target hierarchy-builder
      run: "nb_dry_run=$(NIXPKGS_ALLOW_UNFREE=1 nix-build --no-out-link \\\n   --argstr\
        \ bundle \"coq-master\" --argstr job \"hierarchy-builder\" \\\n   --dry-run\
        \ 2>&1 > /dev/null)\necho $nb_dry_run\necho ::set-output name=status::$(echo\
        \ $nb_dry_run | grep \"built:\" | sed \"s/.*/built/\")\n"
    - if: steps.stepCheck.outputs.status == 'built'
      name: 'Building/fetching previous CI target: coq'
      run: NIXPKGS_ALLOW_UNFREE=1 nix-build --no-out-link --argstr bundle "coq-master"
        --argstr job "coq"
    - if: steps.stepCheck.outputs.status == 'built'
      name: 'Building/fetching previous CI target: coq-elpi'
      run: NIXPKGS_ALLOW_UNFREE=1 nix-build --no-out-link --argstr bundle "coq-master"
        --argstr job "coq-elpi"
    - if: steps.stepCheck.outputs.status == 'built'
      name: Building/fetching current CI target
      run: NIXPKGS_ALLOW_UNFREE=1 nix-build --no-out-link --argstr bundle "coq-master"
        --argstr job "hierarchy-builder"
  mathcomp:
    needs:
    - coq
    - coq-elpi
    - hierarchy-builder
    - mathcomp-ssreflect
    - mathcomp-fingroup
    - mathcomp-algebra
    - mathcomp-solvable
    - mathcomp-field
    - mathcomp-character
    runs-on: ubuntu-latest
    steps:
    - name: Determine which commit to initially checkout
      run: "if [ ${{ github.event_name }} = \"push\" ]; then\n  echo \"target_commit=${{\
        \ github.sha }}\" >> $GITHUB_ENV\nelse\n  echo \"target_commit=${{ github.event.pull_request.head.sha\
        \ }}\" >> $GITHUB_ENV\nfi\n"
    - name: Git checkout
      uses: actions/checkout@v3
      with:
        fetch-depth: 0
        ref: ${{ env.target_commit }}
    - name: Determine which commit to test
      run: "if [ ${{ github.event_name }} = \"push\" ]; then\n  echo \"tested_commit=${{\
        \ github.sha }}\" >> $GITHUB_ENV\nelse\n  merge_commit=$(git ls-remote ${{\
        \ github.event.repository.html_url }} refs/pull/${{ github.event.number }}/merge\
        \ | cut -f1)\n  mergeable=$(git merge --no-commit --no-ff ${{ github.event.pull_request.base.sha\
        \ }} > /dev/null 2>&1; echo $?; git merge --abort > /dev/null 2>&1 || true)\n\
        \  if [ -z \"$merge_commit\" -o \"x$mergeable\" != \"x0\" ]; then\n    echo\
        \ \"tested_commit=${{ github.event.pull_request.head.sha }}\" >> $GITHUB_ENV\n\
        \  else\n    echo \"tested_commit=$merge_commit\" >> $GITHUB_ENV\n  fi\nfi\n"
    - name: Git checkout
      uses: actions/checkout@v3
      with:
        fetch-depth: 0
        ref: ${{ env.tested_commit }}
    - name: Cachix install
      uses: cachix/install-nix-action@v20
      with:
        nix_path: nixpkgs=channel:nixpkgs-unstable
    - name: Cachix setup math-comp
      uses: cachix/cachix-action@v12
      with:
        authToken: ${{ secrets.CACHIX_AUTH_TOKEN }}
        extraPullNames: coq, coq-community
        name: math-comp
    - id: stepCheck
      name: Checking presence of CI target mathcomp
      run: "nb_dry_run=$(NIXPKGS_ALLOW_UNFREE=1 nix-build --no-out-link \\\n   --argstr\
        \ bundle \"coq-master\" --argstr job \"mathcomp\" \\\n   --dry-run 2>&1 >\
        \ /dev/null)\necho $nb_dry_run\necho ::set-output name=status::$(echo $nb_dry_run\
        \ | grep \"built:\" | sed \"s/.*/built/\")\n"
    - if: steps.stepCheck.outputs.status == 'built'
      name: 'Building/fetching previous CI target: coq'
      run: NIXPKGS_ALLOW_UNFREE=1 nix-build --no-out-link --argstr bundle "coq-master"
        --argstr job "coq"
    - if: steps.stepCheck.outputs.status == 'built'
      name: 'Building/fetching previous CI target: coq-elpi'
      run: NIXPKGS_ALLOW_UNFREE=1 nix-build --no-out-link --argstr bundle "coq-master"
        --argstr job "coq-elpi"
    - if: steps.stepCheck.outputs.status == 'built'
      name: 'Building/fetching previous CI target: hierarchy-builder'
      run: NIXPKGS_ALLOW_UNFREE=1 nix-build --no-out-link --argstr bundle "coq-master"
        --argstr job "hierarchy-builder"
    - if: steps.stepCheck.outputs.status == 'built'
      name: 'Building/fetching previous CI target: mathcomp-ssreflect'
      run: NIXPKGS_ALLOW_UNFREE=1 nix-build --no-out-link --argstr bundle "coq-master"
        --argstr job "mathcomp-ssreflect"
    - if: steps.stepCheck.outputs.status == 'built'
      name: 'Building/fetching previous CI target: mathcomp-fingroup'
      run: NIXPKGS_ALLOW_UNFREE=1 nix-build --no-out-link --argstr bundle "coq-master"
        --argstr job "mathcomp-fingroup"
    - if: steps.stepCheck.outputs.status == 'built'
      name: 'Building/fetching previous CI target: mathcomp-algebra'
      run: NIXPKGS_ALLOW_UNFREE=1 nix-build --no-out-link --argstr bundle "coq-master"
        --argstr job "mathcomp-algebra"
    - if: steps.stepCheck.outputs.status == 'built'
      name: 'Building/fetching previous CI target: mathcomp-solvable'
      run: NIXPKGS_ALLOW_UNFREE=1 nix-build --no-out-link --argstr bundle "coq-master"
        --argstr job "mathcomp-solvable"
    - if: steps.stepCheck.outputs.status == 'built'
      name: 'Building/fetching previous CI target: mathcomp-field'
      run: NIXPKGS_ALLOW_UNFREE=1 nix-build --no-out-link --argstr bundle "coq-master"
        --argstr job "mathcomp-field"
    - if: steps.stepCheck.outputs.status == 'built'
      name: 'Building/fetching previous CI target: mathcomp-character'
      run: NIXPKGS_ALLOW_UNFREE=1 nix-build --no-out-link --argstr bundle "coq-master"
        --argstr job "mathcomp-character"
    - if: steps.stepCheck.outputs.status == 'built'
      name: Building/fetching current CI target
      run: NIXPKGS_ALLOW_UNFREE=1 nix-build --no-out-link --argstr bundle "coq-master"
        --argstr job "mathcomp"
  mathcomp-abel:
    needs:
    - coq
    - mathcomp-field
    - mathcomp-real-closed
    runs-on: ubuntu-latest
    steps:
    - name: Determine which commit to initially checkout
      run: "if [ ${{ github.event_name }} = \"push\" ]; then\n  echo \"target_commit=${{\
        \ github.sha }}\" >> $GITHUB_ENV\nelse\n  echo \"target_commit=${{ github.event.pull_request.head.sha\
        \ }}\" >> $GITHUB_ENV\nfi\n"
    - name: Git checkout
      uses: actions/checkout@v3
      with:
        fetch-depth: 0
        ref: ${{ env.target_commit }}
    - name: Determine which commit to test
      run: "if [ ${{ github.event_name }} = \"push\" ]; then\n  echo \"tested_commit=${{\
        \ github.sha }}\" >> $GITHUB_ENV\nelse\n  merge_commit=$(git ls-remote ${{\
        \ github.event.repository.html_url }} refs/pull/${{ github.event.number }}/merge\
        \ | cut -f1)\n  mergeable=$(git merge --no-commit --no-ff ${{ github.event.pull_request.base.sha\
        \ }} > /dev/null 2>&1; echo $?; git merge --abort > /dev/null 2>&1 || true)\n\
        \  if [ -z \"$merge_commit\" -o \"x$mergeable\" != \"x0\" ]; then\n    echo\
        \ \"tested_commit=${{ github.event.pull_request.head.sha }}\" >> $GITHUB_ENV\n\
        \  else\n    echo \"tested_commit=$merge_commit\" >> $GITHUB_ENV\n  fi\nfi\n"
    - name: Git checkout
      uses: actions/checkout@v3
      with:
        fetch-depth: 0
        ref: ${{ env.tested_commit }}
    - name: Cachix install
      uses: cachix/install-nix-action@v20
      with:
        nix_path: nixpkgs=channel:nixpkgs-unstable
    - name: Cachix setup math-comp
      uses: cachix/cachix-action@v12
      with:
        authToken: ${{ secrets.CACHIX_AUTH_TOKEN }}
        extraPullNames: coq, coq-community
        name: math-comp
    - id: stepCheck
      name: Checking presence of CI target mathcomp-abel
      run: "nb_dry_run=$(NIXPKGS_ALLOW_UNFREE=1 nix-build --no-out-link \\\n   --argstr\
        \ bundle \"coq-master\" --argstr job \"mathcomp-abel\" \\\n   --dry-run 2>&1\
        \ > /dev/null)\necho $nb_dry_run\necho ::set-output name=status::$(echo $nb_dry_run\
        \ | grep \"built:\" | sed \"s/.*/built/\")\n"
    - if: steps.stepCheck.outputs.status == 'built'
      name: 'Building/fetching previous CI target: coq'
      run: NIXPKGS_ALLOW_UNFREE=1 nix-build --no-out-link --argstr bundle "coq-master"
        --argstr job "coq"
    - if: steps.stepCheck.outputs.status == 'built'
      name: 'Building/fetching previous CI target: mathcomp-field'
      run: NIXPKGS_ALLOW_UNFREE=1 nix-build --no-out-link --argstr bundle "coq-master"
        --argstr job "mathcomp-field"
    - if: steps.stepCheck.outputs.status == 'built'
      name: 'Building/fetching previous CI target: mathcomp-real-closed'
      run: NIXPKGS_ALLOW_UNFREE=1 nix-build --no-out-link --argstr bundle "coq-master"
        --argstr job "mathcomp-real-closed"
    - if: steps.stepCheck.outputs.status == 'built'
      name: Building/fetching current CI target
      run: NIXPKGS_ALLOW_UNFREE=1 nix-build --no-out-link --argstr bundle "coq-master"
        --argstr job "mathcomp-abel"
  mathcomp-algebra:
    needs:
    - coq
    - coq-elpi
    - hierarchy-builder
    - mathcomp-ssreflect
    - mathcomp-fingroup
    runs-on: ubuntu-latest
    steps:
    - name: Determine which commit to initially checkout
      run: "if [ ${{ github.event_name }} = \"push\" ]; then\n  echo \"target_commit=${{\
        \ github.sha }}\" >> $GITHUB_ENV\nelse\n  echo \"target_commit=${{ github.event.pull_request.head.sha\
        \ }}\" >> $GITHUB_ENV\nfi\n"
    - name: Git checkout
      uses: actions/checkout@v3
      with:
        fetch-depth: 0
        ref: ${{ env.target_commit }}
    - name: Determine which commit to test
      run: "if [ ${{ github.event_name }} = \"push\" ]; then\n  echo \"tested_commit=${{\
        \ github.sha }}\" >> $GITHUB_ENV\nelse\n  merge_commit=$(git ls-remote ${{\
        \ github.event.repository.html_url }} refs/pull/${{ github.event.number }}/merge\
        \ | cut -f1)\n  mergeable=$(git merge --no-commit --no-ff ${{ github.event.pull_request.base.sha\
        \ }} > /dev/null 2>&1; echo $?; git merge --abort > /dev/null 2>&1 || true)\n\
        \  if [ -z \"$merge_commit\" -o \"x$mergeable\" != \"x0\" ]; then\n    echo\
        \ \"tested_commit=${{ github.event.pull_request.head.sha }}\" >> $GITHUB_ENV\n\
        \  else\n    echo \"tested_commit=$merge_commit\" >> $GITHUB_ENV\n  fi\nfi\n"
    - name: Git checkout
      uses: actions/checkout@v3
      with:
        fetch-depth: 0
        ref: ${{ env.tested_commit }}
    - name: Cachix install
      uses: cachix/install-nix-action@v20
      with:
        nix_path: nixpkgs=channel:nixpkgs-unstable
    - name: Cachix setup math-comp
      uses: cachix/cachix-action@v12
      with:
        authToken: ${{ secrets.CACHIX_AUTH_TOKEN }}
        extraPullNames: coq, coq-community
        name: math-comp
    - id: stepCheck
      name: Checking presence of CI target mathcomp-algebra
      run: "nb_dry_run=$(NIXPKGS_ALLOW_UNFREE=1 nix-build --no-out-link \\\n   --argstr\
        \ bundle \"coq-master\" --argstr job \"mathcomp-algebra\" \\\n   --dry-run\
        \ 2>&1 > /dev/null)\necho $nb_dry_run\necho ::set-output name=status::$(echo\
        \ $nb_dry_run | grep \"built:\" | sed \"s/.*/built/\")\n"
    - if: steps.stepCheck.outputs.status == 'built'
      name: 'Building/fetching previous CI target: coq'
      run: NIXPKGS_ALLOW_UNFREE=1 nix-build --no-out-link --argstr bundle "coq-master"
        --argstr job "coq"
    - if: steps.stepCheck.outputs.status == 'built'
      name: 'Building/fetching previous CI target: coq-elpi'
      run: NIXPKGS_ALLOW_UNFREE=1 nix-build --no-out-link --argstr bundle "coq-master"
        --argstr job "coq-elpi"
    - if: steps.stepCheck.outputs.status == 'built'
      name: 'Building/fetching previous CI target: hierarchy-builder'
      run: NIXPKGS_ALLOW_UNFREE=1 nix-build --no-out-link --argstr bundle "coq-master"
        --argstr job "hierarchy-builder"
    - if: steps.stepCheck.outputs.status == 'built'
      name: 'Building/fetching previous CI target: mathcomp-ssreflect'
      run: NIXPKGS_ALLOW_UNFREE=1 nix-build --no-out-link --argstr bundle "coq-master"
        --argstr job "mathcomp-ssreflect"
    - if: steps.stepCheck.outputs.status == 'built'
      name: 'Building/fetching previous CI target: mathcomp-fingroup'
      run: NIXPKGS_ALLOW_UNFREE=1 nix-build --no-out-link --argstr bundle "coq-master"
        --argstr job "mathcomp-fingroup"
    - if: steps.stepCheck.outputs.status == 'built'
      name: Building/fetching current CI target
      run: NIXPKGS_ALLOW_UNFREE=1 nix-build --no-out-link --argstr bundle "coq-master"
        --argstr job "mathcomp-algebra"
  mathcomp-analysis:
    needs:
    - coq
    - mathcomp-classical
    - mathcomp-field
    - mathcomp-bigenough
    - hierarchy-builder
    runs-on: ubuntu-latest
    steps:
    - name: Determine which commit to initially checkout
      run: "if [ ${{ github.event_name }} = \"push\" ]; then\n  echo \"target_commit=${{\
        \ github.sha }}\" >> $GITHUB_ENV\nelse\n  echo \"target_commit=${{ github.event.pull_request.head.sha\
        \ }}\" >> $GITHUB_ENV\nfi\n"
    - name: Git checkout
      uses: actions/checkout@v3
      with:
        fetch-depth: 0
        ref: ${{ env.target_commit }}
    - name: Determine which commit to test
      run: "if [ ${{ github.event_name }} = \"push\" ]; then\n  echo \"tested_commit=${{\
        \ github.sha }}\" >> $GITHUB_ENV\nelse\n  merge_commit=$(git ls-remote ${{\
        \ github.event.repository.html_url }} refs/pull/${{ github.event.number }}/merge\
        \ | cut -f1)\n  mergeable=$(git merge --no-commit --no-ff ${{ github.event.pull_request.base.sha\
        \ }} > /dev/null 2>&1; echo $?; git merge --abort > /dev/null 2>&1 || true)\n\
        \  if [ -z \"$merge_commit\" -o \"x$mergeable\" != \"x0\" ]; then\n    echo\
        \ \"tested_commit=${{ github.event.pull_request.head.sha }}\" >> $GITHUB_ENV\n\
        \  else\n    echo \"tested_commit=$merge_commit\" >> $GITHUB_ENV\n  fi\nfi\n"
    - name: Git checkout
      uses: actions/checkout@v3
      with:
        fetch-depth: 0
        ref: ${{ env.tested_commit }}
    - name: Cachix install
      uses: cachix/install-nix-action@v20
      with:
        nix_path: nixpkgs=channel:nixpkgs-unstable
    - name: Cachix setup math-comp
      uses: cachix/cachix-action@v12
      with:
        authToken: ${{ secrets.CACHIX_AUTH_TOKEN }}
        extraPullNames: coq, coq-community
        name: math-comp
    - id: stepCheck
      name: Checking presence of CI target mathcomp-analysis
      run: "nb_dry_run=$(NIXPKGS_ALLOW_UNFREE=1 nix-build --no-out-link \\\n   --argstr\
        \ bundle \"coq-master\" --argstr job \"mathcomp-analysis\" \\\n   --dry-run\
        \ 2>&1 > /dev/null)\necho $nb_dry_run\necho ::set-output name=status::$(echo\
        \ $nb_dry_run | grep \"built:\" | sed \"s/.*/built/\")\n"
    - if: steps.stepCheck.outputs.status == 'built'
      name: 'Building/fetching previous CI target: coq'
      run: NIXPKGS_ALLOW_UNFREE=1 nix-build --no-out-link --argstr bundle "coq-master"
        --argstr job "coq"
    - if: steps.stepCheck.outputs.status == 'built'
      name: 'Building/fetching previous CI target: mathcomp-classical'
      run: NIXPKGS_ALLOW_UNFREE=1 nix-build --no-out-link --argstr bundle "coq-master"
        --argstr job "mathcomp-classical"
    - if: steps.stepCheck.outputs.status == 'built'
      name: 'Building/fetching previous CI target: mathcomp-field'
      run: NIXPKGS_ALLOW_UNFREE=1 nix-build --no-out-link --argstr bundle "coq-master"
        --argstr job "mathcomp-field"
    - if: steps.stepCheck.outputs.status == 'built'
      name: 'Building/fetching previous CI target: mathcomp-bigenough'
      run: NIXPKGS_ALLOW_UNFREE=1 nix-build --no-out-link --argstr bundle "coq-master"
        --argstr job "mathcomp-bigenough"
    - if: steps.stepCheck.outputs.status == 'built'
      name: 'Building/fetching previous CI target: hierarchy-builder'
      run: NIXPKGS_ALLOW_UNFREE=1 nix-build --no-out-link --argstr bundle "coq-master"
        --argstr job "hierarchy-builder"
    - if: steps.stepCheck.outputs.status == 'built'
      name: Building/fetching current CI target
      run: NIXPKGS_ALLOW_UNFREE=1 nix-build --no-out-link --argstr bundle "coq-master"
        --argstr job "mathcomp-analysis"
  mathcomp-bigenough:
    needs:
    - coq
    - mathcomp-ssreflect
    runs-on: ubuntu-latest
    steps:
    - name: Determine which commit to initially checkout
      run: "if [ ${{ github.event_name }} = \"push\" ]; then\n  echo \"target_commit=${{\
        \ github.sha }}\" >> $GITHUB_ENV\nelse\n  echo \"target_commit=${{ github.event.pull_request.head.sha\
        \ }}\" >> $GITHUB_ENV\nfi\n"
    - name: Git checkout
      uses: actions/checkout@v3
      with:
        fetch-depth: 0
        ref: ${{ env.target_commit }}
    - name: Determine which commit to test
      run: "if [ ${{ github.event_name }} = \"push\" ]; then\n  echo \"tested_commit=${{\
        \ github.sha }}\" >> $GITHUB_ENV\nelse\n  merge_commit=$(git ls-remote ${{\
        \ github.event.repository.html_url }} refs/pull/${{ github.event.number }}/merge\
        \ | cut -f1)\n  mergeable=$(git merge --no-commit --no-ff ${{ github.event.pull_request.base.sha\
        \ }} > /dev/null 2>&1; echo $?; git merge --abort > /dev/null 2>&1 || true)\n\
        \  if [ -z \"$merge_commit\" -o \"x$mergeable\" != \"x0\" ]; then\n    echo\
        \ \"tested_commit=${{ github.event.pull_request.head.sha }}\" >> $GITHUB_ENV\n\
        \  else\n    echo \"tested_commit=$merge_commit\" >> $GITHUB_ENV\n  fi\nfi\n"
    - name: Git checkout
      uses: actions/checkout@v3
      with:
        fetch-depth: 0
        ref: ${{ env.tested_commit }}
    - name: Cachix install
      uses: cachix/install-nix-action@v20
      with:
        nix_path: nixpkgs=channel:nixpkgs-unstable
    - name: Cachix setup math-comp
      uses: cachix/cachix-action@v12
      with:
        authToken: ${{ secrets.CACHIX_AUTH_TOKEN }}
        extraPullNames: coq, coq-community
        name: math-comp
    - id: stepCheck
      name: Checking presence of CI target mathcomp-bigenough
      run: "nb_dry_run=$(NIXPKGS_ALLOW_UNFREE=1 nix-build --no-out-link \\\n   --argstr\
        \ bundle \"coq-master\" --argstr job \"mathcomp-bigenough\" \\\n   --dry-run\
        \ 2>&1 > /dev/null)\necho $nb_dry_run\necho ::set-output name=status::$(echo\
        \ $nb_dry_run | grep \"built:\" | sed \"s/.*/built/\")\n"
    - if: steps.stepCheck.outputs.status == 'built'
      name: 'Building/fetching previous CI target: coq'
      run: NIXPKGS_ALLOW_UNFREE=1 nix-build --no-out-link --argstr bundle "coq-master"
        --argstr job "coq"
    - if: steps.stepCheck.outputs.status == 'built'
      name: 'Building/fetching previous CI target: mathcomp-ssreflect'
      run: NIXPKGS_ALLOW_UNFREE=1 nix-build --no-out-link --argstr bundle "coq-master"
        --argstr job "mathcomp-ssreflect"
    - if: steps.stepCheck.outputs.status == 'built'
      name: Building/fetching current CI target
      run: NIXPKGS_ALLOW_UNFREE=1 nix-build --no-out-link --argstr bundle "coq-master"
        --argstr job "mathcomp-bigenough"
  mathcomp-character:
    needs:
    - coq
    - coq-elpi
    - hierarchy-builder
    - mathcomp-ssreflect
    - mathcomp-fingroup
    - mathcomp-algebra
    - mathcomp-solvable
    - mathcomp-field
    runs-on: ubuntu-latest
    steps:
    - name: Determine which commit to initially checkout
      run: "if [ ${{ github.event_name }} = \"push\" ]; then\n  echo \"target_commit=${{\
        \ github.sha }}\" >> $GITHUB_ENV\nelse\n  echo \"target_commit=${{ github.event.pull_request.head.sha\
        \ }}\" >> $GITHUB_ENV\nfi\n"
    - name: Git checkout
      uses: actions/checkout@v3
      with:
        fetch-depth: 0
        ref: ${{ env.target_commit }}
    - name: Determine which commit to test
      run: "if [ ${{ github.event_name }} = \"push\" ]; then\n  echo \"tested_commit=${{\
        \ github.sha }}\" >> $GITHUB_ENV\nelse\n  merge_commit=$(git ls-remote ${{\
        \ github.event.repository.html_url }} refs/pull/${{ github.event.number }}/merge\
        \ | cut -f1)\n  mergeable=$(git merge --no-commit --no-ff ${{ github.event.pull_request.base.sha\
        \ }} > /dev/null 2>&1; echo $?; git merge --abort > /dev/null 2>&1 || true)\n\
        \  if [ -z \"$merge_commit\" -o \"x$mergeable\" != \"x0\" ]; then\n    echo\
        \ \"tested_commit=${{ github.event.pull_request.head.sha }}\" >> $GITHUB_ENV\n\
        \  else\n    echo \"tested_commit=$merge_commit\" >> $GITHUB_ENV\n  fi\nfi\n"
    - name: Git checkout
      uses: actions/checkout@v3
      with:
        fetch-depth: 0
        ref: ${{ env.tested_commit }}
    - name: Cachix install
      uses: cachix/install-nix-action@v20
      with:
        nix_path: nixpkgs=channel:nixpkgs-unstable
    - name: Cachix setup math-comp
      uses: cachix/cachix-action@v12
      with:
        authToken: ${{ secrets.CACHIX_AUTH_TOKEN }}
        extraPullNames: coq, coq-community
        name: math-comp
    - id: stepCheck
      name: Checking presence of CI target mathcomp-character
      run: "nb_dry_run=$(NIXPKGS_ALLOW_UNFREE=1 nix-build --no-out-link \\\n   --argstr\
        \ bundle \"coq-master\" --argstr job \"mathcomp-character\" \\\n   --dry-run\
        \ 2>&1 > /dev/null)\necho $nb_dry_run\necho ::set-output name=status::$(echo\
        \ $nb_dry_run | grep \"built:\" | sed \"s/.*/built/\")\n"
    - if: steps.stepCheck.outputs.status == 'built'
      name: 'Building/fetching previous CI target: coq'
      run: NIXPKGS_ALLOW_UNFREE=1 nix-build --no-out-link --argstr bundle "coq-master"
        --argstr job "coq"
    - if: steps.stepCheck.outputs.status == 'built'
      name: 'Building/fetching previous CI target: coq-elpi'
      run: NIXPKGS_ALLOW_UNFREE=1 nix-build --no-out-link --argstr bundle "coq-master"
        --argstr job "coq-elpi"
    - if: steps.stepCheck.outputs.status == 'built'
      name: 'Building/fetching previous CI target: hierarchy-builder'
      run: NIXPKGS_ALLOW_UNFREE=1 nix-build --no-out-link --argstr bundle "coq-master"
        --argstr job "hierarchy-builder"
    - if: steps.stepCheck.outputs.status == 'built'
      name: 'Building/fetching previous CI target: mathcomp-ssreflect'
      run: NIXPKGS_ALLOW_UNFREE=1 nix-build --no-out-link --argstr bundle "coq-master"
        --argstr job "mathcomp-ssreflect"
    - if: steps.stepCheck.outputs.status == 'built'
      name: 'Building/fetching previous CI target: mathcomp-fingroup'
      run: NIXPKGS_ALLOW_UNFREE=1 nix-build --no-out-link --argstr bundle "coq-master"
        --argstr job "mathcomp-fingroup"
    - if: steps.stepCheck.outputs.status == 'built'
      name: 'Building/fetching previous CI target: mathcomp-algebra'
      run: NIXPKGS_ALLOW_UNFREE=1 nix-build --no-out-link --argstr bundle "coq-master"
        --argstr job "mathcomp-algebra"
    - if: steps.stepCheck.outputs.status == 'built'
      name: 'Building/fetching previous CI target: mathcomp-solvable'
      run: NIXPKGS_ALLOW_UNFREE=1 nix-build --no-out-link --argstr bundle "coq-master"
        --argstr job "mathcomp-solvable"
    - if: steps.stepCheck.outputs.status == 'built'
      name: 'Building/fetching previous CI target: mathcomp-field'
      run: NIXPKGS_ALLOW_UNFREE=1 nix-build --no-out-link --argstr bundle "coq-master"
        --argstr job "mathcomp-field"
    - if: steps.stepCheck.outputs.status == 'built'
      name: Building/fetching current CI target
      run: NIXPKGS_ALLOW_UNFREE=1 nix-build --no-out-link --argstr bundle "coq-master"
        --argstr job "mathcomp-character"
  mathcomp-classical:
    needs:
    - coq
    - mathcomp-algebra
    - mathcomp-finmap
    - hierarchy-builder
    - hierarchy-builder
    runs-on: ubuntu-latest
    steps:
    - name: Determine which commit to initially checkout
      run: "if [ ${{ github.event_name }} = \"push\" ]; then\n  echo \"target_commit=${{\
        \ github.sha }}\" >> $GITHUB_ENV\nelse\n  echo \"target_commit=${{ github.event.pull_request.head.sha\
        \ }}\" >> $GITHUB_ENV\nfi\n"
    - name: Git checkout
      uses: actions/checkout@v3
      with:
        fetch-depth: 0
        ref: ${{ env.target_commit }}
    - name: Determine which commit to test
      run: "if [ ${{ github.event_name }} = \"push\" ]; then\n  echo \"tested_commit=${{\
        \ github.sha }}\" >> $GITHUB_ENV\nelse\n  merge_commit=$(git ls-remote ${{\
        \ github.event.repository.html_url }} refs/pull/${{ github.event.number }}/merge\
        \ | cut -f1)\n  mergeable=$(git merge --no-commit --no-ff ${{ github.event.pull_request.base.sha\
        \ }} > /dev/null 2>&1; echo $?; git merge --abort > /dev/null 2>&1 || true)\n\
        \  if [ -z \"$merge_commit\" -o \"x$mergeable\" != \"x0\" ]; then\n    echo\
        \ \"tested_commit=${{ github.event.pull_request.head.sha }}\" >> $GITHUB_ENV\n\
        \  else\n    echo \"tested_commit=$merge_commit\" >> $GITHUB_ENV\n  fi\nfi\n"
    - name: Git checkout
      uses: actions/checkout@v3
      with:
        fetch-depth: 0
        ref: ${{ env.tested_commit }}
    - name: Cachix install
      uses: cachix/install-nix-action@v20
      with:
        nix_path: nixpkgs=channel:nixpkgs-unstable
    - name: Cachix setup math-comp
      uses: cachix/cachix-action@v12
      with:
        authToken: ${{ secrets.CACHIX_AUTH_TOKEN }}
        extraPullNames: coq, coq-community
        name: math-comp
    - id: stepCheck
      name: Checking presence of CI target mathcomp-classical
      run: "nb_dry_run=$(NIXPKGS_ALLOW_UNFREE=1 nix-build --no-out-link \\\n   --argstr\
        \ bundle \"coq-master\" --argstr job \"mathcomp-classical\" \\\n   --dry-run\
        \ 2>&1 > /dev/null)\necho $nb_dry_run\necho ::set-output name=status::$(echo\
        \ $nb_dry_run | grep \"built:\" | sed \"s/.*/built/\")\n"
    - if: steps.stepCheck.outputs.status == 'built'
      name: 'Building/fetching previous CI target: coq'
      run: NIXPKGS_ALLOW_UNFREE=1 nix-build --no-out-link --argstr bundle "coq-master"
        --argstr job "coq"
    - if: steps.stepCheck.outputs.status == 'built'
      name: 'Building/fetching previous CI target: mathcomp-algebra'
      run: NIXPKGS_ALLOW_UNFREE=1 nix-build --no-out-link --argstr bundle "coq-master"
        --argstr job "mathcomp-algebra"
    - if: steps.stepCheck.outputs.status == 'built'
      name: 'Building/fetching previous CI target: mathcomp-finmap'
      run: NIXPKGS_ALLOW_UNFREE=1 nix-build --no-out-link --argstr bundle "coq-master"
        --argstr job "mathcomp-finmap"
    - if: steps.stepCheck.outputs.status == 'built'
      name: 'Building/fetching previous CI target: hierarchy-builder'
      run: NIXPKGS_ALLOW_UNFREE=1 nix-build --no-out-link --argstr bundle "coq-master"
        --argstr job "hierarchy-builder"
    - if: steps.stepCheck.outputs.status == 'built'
      name: 'Building/fetching previous CI target: hierarchy-builder'
      run: NIXPKGS_ALLOW_UNFREE=1 nix-build --no-out-link --argstr bundle "coq-master"
        --argstr job "hierarchy-builder"
    - if: steps.stepCheck.outputs.status == 'built'
      name: Building/fetching current CI target
      run: NIXPKGS_ALLOW_UNFREE=1 nix-build --no-out-link --argstr bundle "coq-master"
        --argstr job "mathcomp-classical"
  mathcomp-doc:
    needs:
    - coq
    - coq-elpi
    - hierarchy-builder
    runs-on: ubuntu-latest
    steps:
    - name: Determine which commit to initially checkout
      run: "if [ ${{ github.event_name }} = \"push\" ]; then\n  echo \"target_commit=${{\
        \ github.sha }}\" >> $GITHUB_ENV\nelse\n  echo \"target_commit=${{ github.event.pull_request.head.sha\
        \ }}\" >> $GITHUB_ENV\nfi\n"
    - name: Git checkout
      uses: actions/checkout@v3
      with:
        fetch-depth: 0
        ref: ${{ env.target_commit }}
    - name: Determine which commit to test
      run: "if [ ${{ github.event_name }} = \"push\" ]; then\n  echo \"tested_commit=${{\
        \ github.sha }}\" >> $GITHUB_ENV\nelse\n  merge_commit=$(git ls-remote ${{\
        \ github.event.repository.html_url }} refs/pull/${{ github.event.number }}/merge\
        \ | cut -f1)\n  mergeable=$(git merge --no-commit --no-ff ${{ github.event.pull_request.base.sha\
        \ }} > /dev/null 2>&1; echo $?; git merge --abort > /dev/null 2>&1 || true)\n\
        \  if [ -z \"$merge_commit\" -o \"x$mergeable\" != \"x0\" ]; then\n    echo\
        \ \"tested_commit=${{ github.event.pull_request.head.sha }}\" >> $GITHUB_ENV\n\
        \  else\n    echo \"tested_commit=$merge_commit\" >> $GITHUB_ENV\n  fi\nfi\n"
    - name: Git checkout
      uses: actions/checkout@v3
      with:
        fetch-depth: 0
        ref: ${{ env.tested_commit }}
    - name: Cachix install
      uses: cachix/install-nix-action@v20
      with:
        nix_path: nixpkgs=channel:nixpkgs-unstable
    - name: Cachix setup math-comp
      uses: cachix/cachix-action@v12
      with:
        authToken: ${{ secrets.CACHIX_AUTH_TOKEN }}
        extraPullNames: coq, coq-community
        name: math-comp
    - id: stepCheck
      name: Checking presence of CI target mathcomp-doc
      run: "nb_dry_run=$(NIXPKGS_ALLOW_UNFREE=1 nix-build --no-out-link \\\n   --argstr\
        \ bundle \"coq-master\" --argstr job \"mathcomp-doc\" \\\n   --dry-run 2>&1\
        \ > /dev/null)\necho $nb_dry_run\necho ::set-output name=status::$(echo $nb_dry_run\
        \ | grep \"built:\" | sed \"s/.*/built/\")\n"
    - if: steps.stepCheck.outputs.status == 'built'
      name: 'Building/fetching previous CI target: coq'
      run: NIXPKGS_ALLOW_UNFREE=1 nix-build --no-out-link --argstr bundle "coq-master"
        --argstr job "coq"
    - if: steps.stepCheck.outputs.status == 'built'
      name: 'Building/fetching previous CI target: coq-elpi'
      run: NIXPKGS_ALLOW_UNFREE=1 nix-build --no-out-link --argstr bundle "coq-master"
        --argstr job "coq-elpi"
    - if: steps.stepCheck.outputs.status == 'built'
      name: 'Building/fetching previous CI target: hierarchy-builder'
      run: NIXPKGS_ALLOW_UNFREE=1 nix-build --no-out-link --argstr bundle "coq-master"
        --argstr job "hierarchy-builder"
    - if: steps.stepCheck.outputs.status == 'built'
      name: Building/fetching current CI target
      run: NIXPKGS_ALLOW_UNFREE=1 nix-build --no-out-link --argstr bundle "coq-master"
        --argstr job "mathcomp-doc"
  mathcomp-field:
    needs:
    - coq
    - coq-elpi
    - hierarchy-builder
    - mathcomp-ssreflect
    - mathcomp-fingroup
    - mathcomp-algebra
    - mathcomp-solvable
    runs-on: ubuntu-latest
    steps:
    - name: Determine which commit to initially checkout
      run: "if [ ${{ github.event_name }} = \"push\" ]; then\n  echo \"target_commit=${{\
        \ github.sha }}\" >> $GITHUB_ENV\nelse\n  echo \"target_commit=${{ github.event.pull_request.head.sha\
        \ }}\" >> $GITHUB_ENV\nfi\n"
    - name: Git checkout
      uses: actions/checkout@v3
      with:
        fetch-depth: 0
        ref: ${{ env.target_commit }}
    - name: Determine which commit to test
      run: "if [ ${{ github.event_name }} = \"push\" ]; then\n  echo \"tested_commit=${{\
        \ github.sha }}\" >> $GITHUB_ENV\nelse\n  merge_commit=$(git ls-remote ${{\
        \ github.event.repository.html_url }} refs/pull/${{ github.event.number }}/merge\
        \ | cut -f1)\n  mergeable=$(git merge --no-commit --no-ff ${{ github.event.pull_request.base.sha\
        \ }} > /dev/null 2>&1; echo $?; git merge --abort > /dev/null 2>&1 || true)\n\
        \  if [ -z \"$merge_commit\" -o \"x$mergeable\" != \"x0\" ]; then\n    echo\
        \ \"tested_commit=${{ github.event.pull_request.head.sha }}\" >> $GITHUB_ENV\n\
        \  else\n    echo \"tested_commit=$merge_commit\" >> $GITHUB_ENV\n  fi\nfi\n"
    - name: Git checkout
      uses: actions/checkout@v3
      with:
        fetch-depth: 0
        ref: ${{ env.tested_commit }}
    - name: Cachix install
      uses: cachix/install-nix-action@v20
      with:
        nix_path: nixpkgs=channel:nixpkgs-unstable
    - name: Cachix setup math-comp
      uses: cachix/cachix-action@v12
      with:
        authToken: ${{ secrets.CACHIX_AUTH_TOKEN }}
        extraPullNames: coq, coq-community
        name: math-comp
    - id: stepCheck
      name: Checking presence of CI target mathcomp-field
      run: "nb_dry_run=$(NIXPKGS_ALLOW_UNFREE=1 nix-build --no-out-link \\\n   --argstr\
        \ bundle \"coq-master\" --argstr job \"mathcomp-field\" \\\n   --dry-run 2>&1\
        \ > /dev/null)\necho $nb_dry_run\necho ::set-output name=status::$(echo $nb_dry_run\
        \ | grep \"built:\" | sed \"s/.*/built/\")\n"
    - if: steps.stepCheck.outputs.status == 'built'
      name: 'Building/fetching previous CI target: coq'
      run: NIXPKGS_ALLOW_UNFREE=1 nix-build --no-out-link --argstr bundle "coq-master"
        --argstr job "coq"
    - if: steps.stepCheck.outputs.status == 'built'
      name: 'Building/fetching previous CI target: coq-elpi'
      run: NIXPKGS_ALLOW_UNFREE=1 nix-build --no-out-link --argstr bundle "coq-master"
        --argstr job "coq-elpi"
    - if: steps.stepCheck.outputs.status == 'built'
      name: 'Building/fetching previous CI target: hierarchy-builder'
      run: NIXPKGS_ALLOW_UNFREE=1 nix-build --no-out-link --argstr bundle "coq-master"
        --argstr job "hierarchy-builder"
    - if: steps.stepCheck.outputs.status == 'built'
      name: 'Building/fetching previous CI target: mathcomp-ssreflect'
      run: NIXPKGS_ALLOW_UNFREE=1 nix-build --no-out-link --argstr bundle "coq-master"
        --argstr job "mathcomp-ssreflect"
    - if: steps.stepCheck.outputs.status == 'built'
      name: 'Building/fetching previous CI target: mathcomp-fingroup'
      run: NIXPKGS_ALLOW_UNFREE=1 nix-build --no-out-link --argstr bundle "coq-master"
        --argstr job "mathcomp-fingroup"
    - if: steps.stepCheck.outputs.status == 'built'
      name: 'Building/fetching previous CI target: mathcomp-algebra'
      run: NIXPKGS_ALLOW_UNFREE=1 nix-build --no-out-link --argstr bundle "coq-master"
        --argstr job "mathcomp-algebra"
    - if: steps.stepCheck.outputs.status == 'built'
      name: 'Building/fetching previous CI target: mathcomp-solvable'
      run: NIXPKGS_ALLOW_UNFREE=1 nix-build --no-out-link --argstr bundle "coq-master"
        --argstr job "mathcomp-solvable"
    - if: steps.stepCheck.outputs.status == 'built'
      name: Building/fetching current CI target
      run: NIXPKGS_ALLOW_UNFREE=1 nix-build --no-out-link --argstr bundle "coq-master"
        --argstr job "mathcomp-field"
  mathcomp-fingroup:
    needs:
    - coq
    - coq-elpi
    - hierarchy-builder
    - mathcomp-ssreflect
    runs-on: ubuntu-latest
    steps:
    - name: Determine which commit to initially checkout
      run: "if [ ${{ github.event_name }} = \"push\" ]; then\n  echo \"target_commit=${{\
        \ github.sha }}\" >> $GITHUB_ENV\nelse\n  echo \"target_commit=${{ github.event.pull_request.head.sha\
        \ }}\" >> $GITHUB_ENV\nfi\n"
    - name: Git checkout
      uses: actions/checkout@v3
      with:
        fetch-depth: 0
        ref: ${{ env.target_commit }}
    - name: Determine which commit to test
      run: "if [ ${{ github.event_name }} = \"push\" ]; then\n  echo \"tested_commit=${{\
        \ github.sha }}\" >> $GITHUB_ENV\nelse\n  merge_commit=$(git ls-remote ${{\
        \ github.event.repository.html_url }} refs/pull/${{ github.event.number }}/merge\
        \ | cut -f1)\n  mergeable=$(git merge --no-commit --no-ff ${{ github.event.pull_request.base.sha\
        \ }} > /dev/null 2>&1; echo $?; git merge --abort > /dev/null 2>&1 || true)\n\
        \  if [ -z \"$merge_commit\" -o \"x$mergeable\" != \"x0\" ]; then\n    echo\
        \ \"tested_commit=${{ github.event.pull_request.head.sha }}\" >> $GITHUB_ENV\n\
        \  else\n    echo \"tested_commit=$merge_commit\" >> $GITHUB_ENV\n  fi\nfi\n"
    - name: Git checkout
      uses: actions/checkout@v3
      with:
        fetch-depth: 0
        ref: ${{ env.tested_commit }}
    - name: Cachix install
      uses: cachix/install-nix-action@v20
      with:
        nix_path: nixpkgs=channel:nixpkgs-unstable
    - name: Cachix setup math-comp
      uses: cachix/cachix-action@v12
      with:
        authToken: ${{ secrets.CACHIX_AUTH_TOKEN }}
        extraPullNames: coq, coq-community
        name: math-comp
    - id: stepCheck
      name: Checking presence of CI target mathcomp-fingroup
      run: "nb_dry_run=$(NIXPKGS_ALLOW_UNFREE=1 nix-build --no-out-link \\\n   --argstr\
        \ bundle \"coq-master\" --argstr job \"mathcomp-fingroup\" \\\n   --dry-run\
        \ 2>&1 > /dev/null)\necho $nb_dry_run\necho ::set-output name=status::$(echo\
        \ $nb_dry_run | grep \"built:\" | sed \"s/.*/built/\")\n"
    - if: steps.stepCheck.outputs.status == 'built'
      name: 'Building/fetching previous CI target: coq'
      run: NIXPKGS_ALLOW_UNFREE=1 nix-build --no-out-link --argstr bundle "coq-master"
        --argstr job "coq"
    - if: steps.stepCheck.outputs.status == 'built'
      name: 'Building/fetching previous CI target: coq-elpi'
      run: NIXPKGS_ALLOW_UNFREE=1 nix-build --no-out-link --argstr bundle "coq-master"
        --argstr job "coq-elpi"
    - if: steps.stepCheck.outputs.status == 'built'
      name: 'Building/fetching previous CI target: hierarchy-builder'
      run: NIXPKGS_ALLOW_UNFREE=1 nix-build --no-out-link --argstr bundle "coq-master"
        --argstr job "hierarchy-builder"
    - if: steps.stepCheck.outputs.status == 'built'
      name: 'Building/fetching previous CI target: mathcomp-ssreflect'
      run: NIXPKGS_ALLOW_UNFREE=1 nix-build --no-out-link --argstr bundle "coq-master"
        --argstr job "mathcomp-ssreflect"
    - if: steps.stepCheck.outputs.status == 'built'
      name: Building/fetching current CI target
      run: NIXPKGS_ALLOW_UNFREE=1 nix-build --no-out-link --argstr bundle "coq-master"
        --argstr job "mathcomp-fingroup"
  mathcomp-finmap:
    needs:
    - coq
    - mathcomp-ssreflect
    runs-on: ubuntu-latest
    steps:
    - name: Determine which commit to initially checkout
      run: "if [ ${{ github.event_name }} = \"push\" ]; then\n  echo \"target_commit=${{\
        \ github.sha }}\" >> $GITHUB_ENV\nelse\n  echo \"target_commit=${{ github.event.pull_request.head.sha\
        \ }}\" >> $GITHUB_ENV\nfi\n"
    - name: Git checkout
      uses: actions/checkout@v3
      with:
        fetch-depth: 0
        ref: ${{ env.target_commit }}
    - name: Determine which commit to test
      run: "if [ ${{ github.event_name }} = \"push\" ]; then\n  echo \"tested_commit=${{\
        \ github.sha }}\" >> $GITHUB_ENV\nelse\n  merge_commit=$(git ls-remote ${{\
        \ github.event.repository.html_url }} refs/pull/${{ github.event.number }}/merge\
        \ | cut -f1)\n  mergeable=$(git merge --no-commit --no-ff ${{ github.event.pull_request.base.sha\
        \ }} > /dev/null 2>&1; echo $?; git merge --abort > /dev/null 2>&1 || true)\n\
        \  if [ -z \"$merge_commit\" -o \"x$mergeable\" != \"x0\" ]; then\n    echo\
        \ \"tested_commit=${{ github.event.pull_request.head.sha }}\" >> $GITHUB_ENV\n\
        \  else\n    echo \"tested_commit=$merge_commit\" >> $GITHUB_ENV\n  fi\nfi\n"
    - name: Git checkout
      uses: actions/checkout@v3
      with:
        fetch-depth: 0
        ref: ${{ env.tested_commit }}
    - name: Cachix install
      uses: cachix/install-nix-action@v20
      with:
        nix_path: nixpkgs=channel:nixpkgs-unstable
    - name: Cachix setup math-comp
      uses: cachix/cachix-action@v12
      with:
        authToken: ${{ secrets.CACHIX_AUTH_TOKEN }}
        extraPullNames: coq, coq-community
        name: math-comp
    - id: stepCheck
      name: Checking presence of CI target mathcomp-finmap
      run: "nb_dry_run=$(NIXPKGS_ALLOW_UNFREE=1 nix-build --no-out-link \\\n   --argstr\
        \ bundle \"coq-master\" --argstr job \"mathcomp-finmap\" \\\n   --dry-run\
        \ 2>&1 > /dev/null)\necho $nb_dry_run\necho ::set-output name=status::$(echo\
        \ $nb_dry_run | grep \"built:\" | sed \"s/.*/built/\")\n"
    - if: steps.stepCheck.outputs.status == 'built'
      name: 'Building/fetching previous CI target: coq'
      run: NIXPKGS_ALLOW_UNFREE=1 nix-build --no-out-link --argstr bundle "coq-master"
        --argstr job "coq"
    - if: steps.stepCheck.outputs.status == 'built'
      name: 'Building/fetching previous CI target: mathcomp-ssreflect'
      run: NIXPKGS_ALLOW_UNFREE=1 nix-build --no-out-link --argstr bundle "coq-master"
        --argstr job "mathcomp-ssreflect"
    - if: steps.stepCheck.outputs.status == 'built'
      name: Building/fetching current CI target
      run: NIXPKGS_ALLOW_UNFREE=1 nix-build --no-out-link --argstr bundle "coq-master"
        --argstr job "mathcomp-finmap"
  mathcomp-real-closed:
    needs:
    - coq
    - mathcomp-ssreflect
    - mathcomp-algebra
    - mathcomp-field
    - mathcomp-fingroup
    - mathcomp-solvable
    - mathcomp-bigenough
    runs-on: ubuntu-latest
    steps:
    - name: Determine which commit to initially checkout
      run: "if [ ${{ github.event_name }} = \"push\" ]; then\n  echo \"target_commit=${{\
        \ github.sha }}\" >> $GITHUB_ENV\nelse\n  echo \"target_commit=${{ github.event.pull_request.head.sha\
        \ }}\" >> $GITHUB_ENV\nfi\n"
    - name: Git checkout
      uses: actions/checkout@v3
      with:
        fetch-depth: 0
        ref: ${{ env.target_commit }}
    - name: Determine which commit to test
      run: "if [ ${{ github.event_name }} = \"push\" ]; then\n  echo \"tested_commit=${{\
        \ github.sha }}\" >> $GITHUB_ENV\nelse\n  merge_commit=$(git ls-remote ${{\
        \ github.event.repository.html_url }} refs/pull/${{ github.event.number }}/merge\
        \ | cut -f1)\n  mergeable=$(git merge --no-commit --no-ff ${{ github.event.pull_request.base.sha\
        \ }} > /dev/null 2>&1; echo $?; git merge --abort > /dev/null 2>&1 || true)\n\
        \  if [ -z \"$merge_commit\" -o \"x$mergeable\" != \"x0\" ]; then\n    echo\
        \ \"tested_commit=${{ github.event.pull_request.head.sha }}\" >> $GITHUB_ENV\n\
        \  else\n    echo \"tested_commit=$merge_commit\" >> $GITHUB_ENV\n  fi\nfi\n"
    - name: Git checkout
      uses: actions/checkout@v3
      with:
        fetch-depth: 0
        ref: ${{ env.tested_commit }}
    - name: Cachix install
      uses: cachix/install-nix-action@v20
      with:
        nix_path: nixpkgs=channel:nixpkgs-unstable
    - name: Cachix setup math-comp
      uses: cachix/cachix-action@v12
      with:
        authToken: ${{ secrets.CACHIX_AUTH_TOKEN }}
        extraPullNames: coq, coq-community
        name: math-comp
    - id: stepCheck
      name: Checking presence of CI target mathcomp-real-closed
      run: "nb_dry_run=$(NIXPKGS_ALLOW_UNFREE=1 nix-build --no-out-link \\\n   --argstr\
        \ bundle \"coq-master\" --argstr job \"mathcomp-real-closed\" \\\n   --dry-run\
        \ 2>&1 > /dev/null)\necho $nb_dry_run\necho ::set-output name=status::$(echo\
        \ $nb_dry_run | grep \"built:\" | sed \"s/.*/built/\")\n"
    - if: steps.stepCheck.outputs.status == 'built'
      name: 'Building/fetching previous CI target: coq'
      run: NIXPKGS_ALLOW_UNFREE=1 nix-build --no-out-link --argstr bundle "coq-master"
        --argstr job "coq"
    - if: steps.stepCheck.outputs.status == 'built'
      name: 'Building/fetching previous CI target: mathcomp-ssreflect'
      run: NIXPKGS_ALLOW_UNFREE=1 nix-build --no-out-link --argstr bundle "coq-master"
        --argstr job "mathcomp-ssreflect"
    - if: steps.stepCheck.outputs.status == 'built'
      name: 'Building/fetching previous CI target: mathcomp-algebra'
      run: NIXPKGS_ALLOW_UNFREE=1 nix-build --no-out-link --argstr bundle "coq-master"
        --argstr job "mathcomp-algebra"
    - if: steps.stepCheck.outputs.status == 'built'
      name: 'Building/fetching previous CI target: mathcomp-field'
      run: NIXPKGS_ALLOW_UNFREE=1 nix-build --no-out-link --argstr bundle "coq-master"
        --argstr job "mathcomp-field"
    - if: steps.stepCheck.outputs.status == 'built'
      name: 'Building/fetching previous CI target: mathcomp-fingroup'
      run: NIXPKGS_ALLOW_UNFREE=1 nix-build --no-out-link --argstr bundle "coq-master"
        --argstr job "mathcomp-fingroup"
    - if: steps.stepCheck.outputs.status == 'built'
      name: 'Building/fetching previous CI target: mathcomp-solvable'
      run: NIXPKGS_ALLOW_UNFREE=1 nix-build --no-out-link --argstr bundle "coq-master"
        --argstr job "mathcomp-solvable"
    - if: steps.stepCheck.outputs.status == 'built'
      name: 'Building/fetching previous CI target: mathcomp-bigenough'
      run: NIXPKGS_ALLOW_UNFREE=1 nix-build --no-out-link --argstr bundle "coq-master"
        --argstr job "mathcomp-bigenough"
    - if: steps.stepCheck.outputs.status == 'built'
      name: Building/fetching current CI target
      run: NIXPKGS_ALLOW_UNFREE=1 nix-build --no-out-link --argstr bundle "coq-master"
        --argstr job "mathcomp-real-closed"
  mathcomp-single:
    needs: []
    runs-on: ubuntu-latest
    steps:
    - name: Determine which commit to initially checkout
      run: "if [ ${{ github.event_name }} = \"push\" ]; then\n  echo \"target_commit=${{\
        \ github.sha }}\" >> $GITHUB_ENV\nelse\n  echo \"target_commit=${{ github.event.pull_request.head.sha\
        \ }}\" >> $GITHUB_ENV\nfi\n"
    - name: Git checkout
      uses: actions/checkout@v3
      with:
        fetch-depth: 0
        ref: ${{ env.target_commit }}
    - name: Determine which commit to test
      run: "if [ ${{ github.event_name }} = \"push\" ]; then\n  echo \"tested_commit=${{\
        \ github.sha }}\" >> $GITHUB_ENV\nelse\n  merge_commit=$(git ls-remote ${{\
        \ github.event.repository.html_url }} refs/pull/${{ github.event.number }}/merge\
        \ | cut -f1)\n  mergeable=$(git merge --no-commit --no-ff ${{ github.event.pull_request.base.sha\
        \ }} > /dev/null 2>&1; echo $?; git merge --abort > /dev/null 2>&1 || true)\n\
        \  if [ -z \"$merge_commit\" -o \"x$mergeable\" != \"x0\" ]; then\n    echo\
        \ \"tested_commit=${{ github.event.pull_request.head.sha }}\" >> $GITHUB_ENV\n\
        \  else\n    echo \"tested_commit=$merge_commit\" >> $GITHUB_ENV\n  fi\nfi\n"
    - name: Git checkout
      uses: actions/checkout@v3
      with:
        fetch-depth: 0
        ref: ${{ env.tested_commit }}
    - name: Cachix install
      uses: cachix/install-nix-action@v20
      with:
        nix_path: nixpkgs=channel:nixpkgs-unstable
    - name: Cachix setup math-comp
      uses: cachix/cachix-action@v12
      with:
        authToken: ${{ secrets.CACHIX_AUTH_TOKEN }}
        extraPullNames: coq, coq-community
        name: math-comp
    - id: stepCheck
      name: Checking presence of CI target mathcomp-single
      run: "nb_dry_run=$(NIXPKGS_ALLOW_UNFREE=1 nix-build --no-out-link \\\n   --argstr\
        \ bundle \"coq-master\" --argstr job \"mathcomp-single\" \\\n   --dry-run\
        \ 2>&1 > /dev/null)\necho $nb_dry_run\necho ::set-output name=status::$(echo\
        \ $nb_dry_run | grep \"built:\" | sed \"s/.*/built/\")\n"
    - if: steps.stepCheck.outputs.status == 'built'
      name: Building/fetching current CI target
      run: NIXPKGS_ALLOW_UNFREE=1 nix-build --no-out-link --argstr bundle "coq-master"
        --argstr job "mathcomp-single"
  mathcomp-solvable:
    needs:
    - coq
    - coq-elpi
    - hierarchy-builder
    - mathcomp-ssreflect
    - mathcomp-fingroup
    - mathcomp-algebra
    runs-on: ubuntu-latest
    steps:
    - name: Determine which commit to initially checkout
      run: "if [ ${{ github.event_name }} = \"push\" ]; then\n  echo \"target_commit=${{\
        \ github.sha }}\" >> $GITHUB_ENV\nelse\n  echo \"target_commit=${{ github.event.pull_request.head.sha\
        \ }}\" >> $GITHUB_ENV\nfi\n"
    - name: Git checkout
      uses: actions/checkout@v3
      with:
        fetch-depth: 0
        ref: ${{ env.target_commit }}
    - name: Determine which commit to test
      run: "if [ ${{ github.event_name }} = \"push\" ]; then\n  echo \"tested_commit=${{\
        \ github.sha }}\" >> $GITHUB_ENV\nelse\n  merge_commit=$(git ls-remote ${{\
        \ github.event.repository.html_url }} refs/pull/${{ github.event.number }}/merge\
        \ | cut -f1)\n  mergeable=$(git merge --no-commit --no-ff ${{ github.event.pull_request.base.sha\
        \ }} > /dev/null 2>&1; echo $?; git merge --abort > /dev/null 2>&1 || true)\n\
        \  if [ -z \"$merge_commit\" -o \"x$mergeable\" != \"x0\" ]; then\n    echo\
        \ \"tested_commit=${{ github.event.pull_request.head.sha }}\" >> $GITHUB_ENV\n\
        \  else\n    echo \"tested_commit=$merge_commit\" >> $GITHUB_ENV\n  fi\nfi\n"
    - name: Git checkout
      uses: actions/checkout@v3
      with:
        fetch-depth: 0
        ref: ${{ env.tested_commit }}
    - name: Cachix install
      uses: cachix/install-nix-action@v20
      with:
        nix_path: nixpkgs=channel:nixpkgs-unstable
    - name: Cachix setup math-comp
      uses: cachix/cachix-action@v12
      with:
        authToken: ${{ secrets.CACHIX_AUTH_TOKEN }}
        extraPullNames: coq, coq-community
        name: math-comp
    - id: stepCheck
      name: Checking presence of CI target mathcomp-solvable
      run: "nb_dry_run=$(NIXPKGS_ALLOW_UNFREE=1 nix-build --no-out-link \\\n   --argstr\
        \ bundle \"coq-master\" --argstr job \"mathcomp-solvable\" \\\n   --dry-run\
        \ 2>&1 > /dev/null)\necho $nb_dry_run\necho ::set-output name=status::$(echo\
        \ $nb_dry_run | grep \"built:\" | sed \"s/.*/built/\")\n"
    - if: steps.stepCheck.outputs.status == 'built'
      name: 'Building/fetching previous CI target: coq'
      run: NIXPKGS_ALLOW_UNFREE=1 nix-build --no-out-link --argstr bundle "coq-master"
        --argstr job "coq"
    - if: steps.stepCheck.outputs.status == 'built'
      name: 'Building/fetching previous CI target: coq-elpi'
      run: NIXPKGS_ALLOW_UNFREE=1 nix-build --no-out-link --argstr bundle "coq-master"
        --argstr job "coq-elpi"
    - if: steps.stepCheck.outputs.status == 'built'
      name: 'Building/fetching previous CI target: hierarchy-builder'
      run: NIXPKGS_ALLOW_UNFREE=1 nix-build --no-out-link --argstr bundle "coq-master"
        --argstr job "hierarchy-builder"
    - if: steps.stepCheck.outputs.status == 'built'
      name: 'Building/fetching previous CI target: mathcomp-ssreflect'
      run: NIXPKGS_ALLOW_UNFREE=1 nix-build --no-out-link --argstr bundle "coq-master"
        --argstr job "mathcomp-ssreflect"
    - if: steps.stepCheck.outputs.status == 'built'
      name: 'Building/fetching previous CI target: mathcomp-fingroup'
      run: NIXPKGS_ALLOW_UNFREE=1 nix-build --no-out-link --argstr bundle "coq-master"
        --argstr job "mathcomp-fingroup"
    - if: steps.stepCheck.outputs.status == 'built'
      name: 'Building/fetching previous CI target: mathcomp-algebra'
      run: NIXPKGS_ALLOW_UNFREE=1 nix-build --no-out-link --argstr bundle "coq-master"
        --argstr job "mathcomp-algebra"
    - if: steps.stepCheck.outputs.status == 'built'
      name: Building/fetching current CI target
      run: NIXPKGS_ALLOW_UNFREE=1 nix-build --no-out-link --argstr bundle "coq-master"
        --argstr job "mathcomp-solvable"
  mathcomp-ssreflect:
    needs:
    - coq
    - coq-elpi
    - hierarchy-builder
    runs-on: ubuntu-latest
    steps:
    - name: Determine which commit to initially checkout
      run: "if [ ${{ github.event_name }} = \"push\" ]; then\n  echo \"target_commit=${{\
        \ github.sha }}\" >> $GITHUB_ENV\nelse\n  echo \"target_commit=${{ github.event.pull_request.head.sha\
        \ }}\" >> $GITHUB_ENV\nfi\n"
    - name: Git checkout
      uses: actions/checkout@v3
      with:
        fetch-depth: 0
        ref: ${{ env.target_commit }}
    - name: Determine which commit to test
      run: "if [ ${{ github.event_name }} = \"push\" ]; then\n  echo \"tested_commit=${{\
        \ github.sha }}\" >> $GITHUB_ENV\nelse\n  merge_commit=$(git ls-remote ${{\
        \ github.event.repository.html_url }} refs/pull/${{ github.event.number }}/merge\
        \ | cut -f1)\n  mergeable=$(git merge --no-commit --no-ff ${{ github.event.pull_request.base.sha\
        \ }} > /dev/null 2>&1; echo $?; git merge --abort > /dev/null 2>&1 || true)\n\
        \  if [ -z \"$merge_commit\" -o \"x$mergeable\" != \"x0\" ]; then\n    echo\
        \ \"tested_commit=${{ github.event.pull_request.head.sha }}\" >> $GITHUB_ENV\n\
        \  else\n    echo \"tested_commit=$merge_commit\" >> $GITHUB_ENV\n  fi\nfi\n"
    - name: Git checkout
      uses: actions/checkout@v3
      with:
        fetch-depth: 0
        ref: ${{ env.tested_commit }}
    - name: Cachix install
      uses: cachix/install-nix-action@v20
      with:
        nix_path: nixpkgs=channel:nixpkgs-unstable
    - name: Cachix setup math-comp
      uses: cachix/cachix-action@v12
      with:
        authToken: ${{ secrets.CACHIX_AUTH_TOKEN }}
        extraPullNames: coq, coq-community
        name: math-comp
    - id: stepCheck
      name: Checking presence of CI target mathcomp-ssreflect
      run: "nb_dry_run=$(NIXPKGS_ALLOW_UNFREE=1 nix-build --no-out-link \\\n   --argstr\
        \ bundle \"coq-master\" --argstr job \"mathcomp-ssreflect\" \\\n   --dry-run\
        \ 2>&1 > /dev/null)\necho $nb_dry_run\necho ::set-output name=status::$(echo\
        \ $nb_dry_run | grep \"built:\" | sed \"s/.*/built/\")\n"
    - if: steps.stepCheck.outputs.status == 'built'
      name: 'Building/fetching previous CI target: coq'
      run: NIXPKGS_ALLOW_UNFREE=1 nix-build --no-out-link --argstr bundle "coq-master"
        --argstr job "coq"
    - if: steps.stepCheck.outputs.status == 'built'
      name: 'Building/fetching previous CI target: coq-elpi'
      run: NIXPKGS_ALLOW_UNFREE=1 nix-build --no-out-link --argstr bundle "coq-master"
        --argstr job "coq-elpi"
    - if: steps.stepCheck.outputs.status == 'built'
      name: 'Building/fetching previous CI target: hierarchy-builder'
      run: NIXPKGS_ALLOW_UNFREE=1 nix-build --no-out-link --argstr bundle "coq-master"
        --argstr job "hierarchy-builder"
    - if: steps.stepCheck.outputs.status == 'built'
      name: Building/fetching current CI target
      run: NIXPKGS_ALLOW_UNFREE=1 nix-build --no-out-link --argstr bundle "coq-master"
        --argstr job "mathcomp-ssreflect"
  mathcomp-tarjan:
    needs:
    - coq
    - mathcomp-ssreflect
    - mathcomp-fingroup
    runs-on: ubuntu-latest
    steps:
    - name: Determine which commit to initially checkout
      run: "if [ ${{ github.event_name }} = \"push\" ]; then\n  echo \"target_commit=${{\
        \ github.sha }}\" >> $GITHUB_ENV\nelse\n  echo \"target_commit=${{ github.event.pull_request.head.sha\
        \ }}\" >> $GITHUB_ENV\nfi\n"
    - name: Git checkout
      uses: actions/checkout@v3
      with:
        fetch-depth: 0
        ref: ${{ env.target_commit }}
    - name: Determine which commit to test
      run: "if [ ${{ github.event_name }} = \"push\" ]; then\n  echo \"tested_commit=${{\
        \ github.sha }}\" >> $GITHUB_ENV\nelse\n  merge_commit=$(git ls-remote ${{\
        \ github.event.repository.html_url }} refs/pull/${{ github.event.number }}/merge\
        \ | cut -f1)\n  mergeable=$(git merge --no-commit --no-ff ${{ github.event.pull_request.base.sha\
        \ }} > /dev/null 2>&1; echo $?; git merge --abort > /dev/null 2>&1 || true)\n\
        \  if [ -z \"$merge_commit\" -o \"x$mergeable\" != \"x0\" ]; then\n    echo\
        \ \"tested_commit=${{ github.event.pull_request.head.sha }}\" >> $GITHUB_ENV\n\
        \  else\n    echo \"tested_commit=$merge_commit\" >> $GITHUB_ENV\n  fi\nfi\n"
    - name: Git checkout
      uses: actions/checkout@v3
      with:
        fetch-depth: 0
        ref: ${{ env.tested_commit }}
    - name: Cachix install
      uses: cachix/install-nix-action@v20
      with:
        nix_path: nixpkgs=channel:nixpkgs-unstable
    - name: Cachix setup math-comp
      uses: cachix/cachix-action@v12
      with:
        authToken: ${{ secrets.CACHIX_AUTH_TOKEN }}
        extraPullNames: coq, coq-community
        name: math-comp
    - id: stepCheck
      name: Checking presence of CI target mathcomp-tarjan
      run: "nb_dry_run=$(NIXPKGS_ALLOW_UNFREE=1 nix-build --no-out-link \\\n   --argstr\
        \ bundle \"coq-master\" --argstr job \"mathcomp-tarjan\" \\\n   --dry-run\
        \ 2>&1 > /dev/null)\necho $nb_dry_run\necho ::set-output name=status::$(echo\
        \ $nb_dry_run | grep \"built:\" | sed \"s/.*/built/\")\n"
    - if: steps.stepCheck.outputs.status == 'built'
      name: 'Building/fetching previous CI target: coq'
      run: NIXPKGS_ALLOW_UNFREE=1 nix-build --no-out-link --argstr bundle "coq-master"
        --argstr job "coq"
    - if: steps.stepCheck.outputs.status == 'built'
      name: 'Building/fetching previous CI target: mathcomp-ssreflect'
      run: NIXPKGS_ALLOW_UNFREE=1 nix-build --no-out-link --argstr bundle "coq-master"
        --argstr job "mathcomp-ssreflect"
    - if: steps.stepCheck.outputs.status == 'built'
      name: 'Building/fetching previous CI target: mathcomp-fingroup'
      run: NIXPKGS_ALLOW_UNFREE=1 nix-build --no-out-link --argstr bundle "coq-master"
        --argstr job "mathcomp-fingroup"
    - if: steps.stepCheck.outputs.status == 'built'
      name: Building/fetching current CI target
      run: NIXPKGS_ALLOW_UNFREE=1 nix-build --no-out-link --argstr bundle "coq-master"
        --argstr job "mathcomp-tarjan"
  mathcomp-zify:
    needs:
    - coq
    - mathcomp-algebra
    - mathcomp-ssreflect
    - mathcomp-fingroup
    runs-on: ubuntu-latest
    steps:
    - name: Determine which commit to initially checkout
      run: "if [ ${{ github.event_name }} = \"push\" ]; then\n  echo \"target_commit=${{\
        \ github.sha }}\" >> $GITHUB_ENV\nelse\n  echo \"target_commit=${{ github.event.pull_request.head.sha\
        \ }}\" >> $GITHUB_ENV\nfi\n"
    - name: Git checkout
      uses: actions/checkout@v3
      with:
        fetch-depth: 0
        ref: ${{ env.target_commit }}
    - name: Determine which commit to test
      run: "if [ ${{ github.event_name }} = \"push\" ]; then\n  echo \"tested_commit=${{\
        \ github.sha }}\" >> $GITHUB_ENV\nelse\n  merge_commit=$(git ls-remote ${{\
        \ github.event.repository.html_url }} refs/pull/${{ github.event.number }}/merge\
        \ | cut -f1)\n  mergeable=$(git merge --no-commit --no-ff ${{ github.event.pull_request.base.sha\
        \ }} > /dev/null 2>&1; echo $?; git merge --abort > /dev/null 2>&1 || true)\n\
        \  if [ -z \"$merge_commit\" -o \"x$mergeable\" != \"x0\" ]; then\n    echo\
        \ \"tested_commit=${{ github.event.pull_request.head.sha }}\" >> $GITHUB_ENV\n\
        \  else\n    echo \"tested_commit=$merge_commit\" >> $GITHUB_ENV\n  fi\nfi\n"
    - name: Git checkout
      uses: actions/checkout@v3
      with:
        fetch-depth: 0
        ref: ${{ env.tested_commit }}
    - name: Cachix install
      uses: cachix/install-nix-action@v20
      with:
        nix_path: nixpkgs=channel:nixpkgs-unstable
    - name: Cachix setup math-comp
      uses: cachix/cachix-action@v12
      with:
        authToken: ${{ secrets.CACHIX_AUTH_TOKEN }}
        extraPullNames: coq, coq-community
        name: math-comp
    - id: stepCheck
      name: Checking presence of CI target mathcomp-zify
      run: "nb_dry_run=$(NIXPKGS_ALLOW_UNFREE=1 nix-build --no-out-link \\\n   --argstr\
        \ bundle \"coq-master\" --argstr job \"mathcomp-zify\" \\\n   --dry-run 2>&1\
        \ > /dev/null)\necho $nb_dry_run\necho ::set-output name=status::$(echo $nb_dry_run\
        \ | grep \"built:\" | sed \"s/.*/built/\")\n"
    - if: steps.stepCheck.outputs.status == 'built'
      name: 'Building/fetching previous CI target: coq'
      run: NIXPKGS_ALLOW_UNFREE=1 nix-build --no-out-link --argstr bundle "coq-master"
        --argstr job "coq"
    - if: steps.stepCheck.outputs.status == 'built'
      name: 'Building/fetching previous CI target: mathcomp-algebra'
      run: NIXPKGS_ALLOW_UNFREE=1 nix-build --no-out-link --argstr bundle "coq-master"
        --argstr job "mathcomp-algebra"
    - if: steps.stepCheck.outputs.status == 'built'
      name: 'Building/fetching previous CI target: mathcomp-ssreflect'
      run: NIXPKGS_ALLOW_UNFREE=1 nix-build --no-out-link --argstr bundle "coq-master"
        --argstr job "mathcomp-ssreflect"
    - if: steps.stepCheck.outputs.status == 'built'
      name: 'Building/fetching previous CI target: mathcomp-fingroup'
      run: NIXPKGS_ALLOW_UNFREE=1 nix-build --no-out-link --argstr bundle "coq-master"
        --argstr job "mathcomp-fingroup"
    - if: steps.stepCheck.outputs.status == 'built'
      name: Building/fetching current CI target
      run: NIXPKGS_ALLOW_UNFREE=1 nix-build --no-out-link --argstr bundle "coq-master"
        --argstr job "mathcomp-zify"
  multinomials:
    needs:
    - coq
    - mathcomp-ssreflect
    - mathcomp-algebra
    - mathcomp-finmap
    - mathcomp-fingroup
    - mathcomp-bigenough
    runs-on: ubuntu-latest
    steps:
    - name: Determine which commit to initially checkout
      run: "if [ ${{ github.event_name }} = \"push\" ]; then\n  echo \"target_commit=${{\
        \ github.sha }}\" >> $GITHUB_ENV\nelse\n  echo \"target_commit=${{ github.event.pull_request.head.sha\
        \ }}\" >> $GITHUB_ENV\nfi\n"
    - name: Git checkout
      uses: actions/checkout@v3
      with:
        fetch-depth: 0
        ref: ${{ env.target_commit }}
    - name: Determine which commit to test
      run: "if [ ${{ github.event_name }} = \"push\" ]; then\n  echo \"tested_commit=${{\
        \ github.sha }}\" >> $GITHUB_ENV\nelse\n  merge_commit=$(git ls-remote ${{\
        \ github.event.repository.html_url }} refs/pull/${{ github.event.number }}/merge\
        \ | cut -f1)\n  mergeable=$(git merge --no-commit --no-ff ${{ github.event.pull_request.base.sha\
        \ }} > /dev/null 2>&1; echo $?; git merge --abort > /dev/null 2>&1 || true)\n\
        \  if [ -z \"$merge_commit\" -o \"x$mergeable\" != \"x0\" ]; then\n    echo\
        \ \"tested_commit=${{ github.event.pull_request.head.sha }}\" >> $GITHUB_ENV\n\
        \  else\n    echo \"tested_commit=$merge_commit\" >> $GITHUB_ENV\n  fi\nfi\n"
    - name: Git checkout
      uses: actions/checkout@v3
      with:
        fetch-depth: 0
        ref: ${{ env.tested_commit }}
    - name: Cachix install
      uses: cachix/install-nix-action@v20
      with:
        nix_path: nixpkgs=channel:nixpkgs-unstable
    - name: Cachix setup math-comp
      uses: cachix/cachix-action@v12
      with:
        authToken: ${{ secrets.CACHIX_AUTH_TOKEN }}
        extraPullNames: coq, coq-community
        name: math-comp
    - id: stepCheck
      name: Checking presence of CI target multinomials
      run: "nb_dry_run=$(NIXPKGS_ALLOW_UNFREE=1 nix-build --no-out-link \\\n   --argstr\
        \ bundle \"coq-master\" --argstr job \"multinomials\" \\\n   --dry-run 2>&1\
        \ > /dev/null)\necho $nb_dry_run\necho ::set-output name=status::$(echo $nb_dry_run\
        \ | grep \"built:\" | sed \"s/.*/built/\")\n"
    - if: steps.stepCheck.outputs.status == 'built'
      name: 'Building/fetching previous CI target: coq'
      run: NIXPKGS_ALLOW_UNFREE=1 nix-build --no-out-link --argstr bundle "coq-master"
        --argstr job "coq"
    - if: steps.stepCheck.outputs.status == 'built'
      name: 'Building/fetching previous CI target: mathcomp-ssreflect'
      run: NIXPKGS_ALLOW_UNFREE=1 nix-build --no-out-link --argstr bundle "coq-master"
        --argstr job "mathcomp-ssreflect"
    - if: steps.stepCheck.outputs.status == 'built'
      name: 'Building/fetching previous CI target: mathcomp-algebra'
      run: NIXPKGS_ALLOW_UNFREE=1 nix-build --no-out-link --argstr bundle "coq-master"
        --argstr job "mathcomp-algebra"
    - if: steps.stepCheck.outputs.status == 'built'
      name: 'Building/fetching previous CI target: mathcomp-finmap'
      run: NIXPKGS_ALLOW_UNFREE=1 nix-build --no-out-link --argstr bundle "coq-master"
        --argstr job "mathcomp-finmap"
    - if: steps.stepCheck.outputs.status == 'built'
      name: 'Building/fetching previous CI target: mathcomp-fingroup'
      run: NIXPKGS_ALLOW_UNFREE=1 nix-build --no-out-link --argstr bundle "coq-master"
        --argstr job "mathcomp-fingroup"
    - if: steps.stepCheck.outputs.status == 'built'
      name: 'Building/fetching previous CI target: mathcomp-bigenough'
      run: NIXPKGS_ALLOW_UNFREE=1 nix-build --no-out-link --argstr bundle "coq-master"
        --argstr job "mathcomp-bigenough"
    - if: steps.stepCheck.outputs.status == 'built'
      name: Building/fetching current CI target
      run: NIXPKGS_ALLOW_UNFREE=1 nix-build --no-out-link --argstr bundle "coq-master"
        --argstr job "multinomials"
  odd-order:
    needs:
    - coq
    - mathcomp-character
    - mathcomp-ssreflect
    - mathcomp-fingroup
    - mathcomp-algebra
    - mathcomp-solvable
    - mathcomp-field
    - mathcomp
    runs-on: ubuntu-latest
    steps:
    - name: Determine which commit to initially checkout
      run: "if [ ${{ github.event_name }} = \"push\" ]; then\n  echo \"target_commit=${{\
        \ github.sha }}\" >> $GITHUB_ENV\nelse\n  echo \"target_commit=${{ github.event.pull_request.head.sha\
        \ }}\" >> $GITHUB_ENV\nfi\n"
    - name: Git checkout
      uses: actions/checkout@v3
      with:
        fetch-depth: 0
        ref: ${{ env.target_commit }}
    - name: Determine which commit to test
      run: "if [ ${{ github.event_name }} = \"push\" ]; then\n  echo \"tested_commit=${{\
        \ github.sha }}\" >> $GITHUB_ENV\nelse\n  merge_commit=$(git ls-remote ${{\
        \ github.event.repository.html_url }} refs/pull/${{ github.event.number }}/merge\
        \ | cut -f1)\n  mergeable=$(git merge --no-commit --no-ff ${{ github.event.pull_request.base.sha\
        \ }} > /dev/null 2>&1; echo $?; git merge --abort > /dev/null 2>&1 || true)\n\
        \  if [ -z \"$merge_commit\" -o \"x$mergeable\" != \"x0\" ]; then\n    echo\
        \ \"tested_commit=${{ github.event.pull_request.head.sha }}\" >> $GITHUB_ENV\n\
        \  else\n    echo \"tested_commit=$merge_commit\" >> $GITHUB_ENV\n  fi\nfi\n"
    - name: Git checkout
      uses: actions/checkout@v3
      with:
        fetch-depth: 0
        ref: ${{ env.tested_commit }}
    - name: Cachix install
      uses: cachix/install-nix-action@v20
      with:
        nix_path: nixpkgs=channel:nixpkgs-unstable
    - name: Cachix setup math-comp
      uses: cachix/cachix-action@v12
      with:
        authToken: ${{ secrets.CACHIX_AUTH_TOKEN }}
        extraPullNames: coq, coq-community
        name: math-comp
    - id: stepCheck
      name: Checking presence of CI target odd-order
      run: "nb_dry_run=$(NIXPKGS_ALLOW_UNFREE=1 nix-build --no-out-link \\\n   --argstr\
        \ bundle \"coq-master\" --argstr job \"odd-order\" \\\n   --dry-run 2>&1 >\
        \ /dev/null)\necho $nb_dry_run\necho ::set-output name=status::$(echo $nb_dry_run\
        \ | grep \"built:\" | sed \"s/.*/built/\")\n"
    - if: steps.stepCheck.outputs.status == 'built'
      name: 'Building/fetching previous CI target: coq'
      run: NIXPKGS_ALLOW_UNFREE=1 nix-build --no-out-link --argstr bundle "coq-master"
        --argstr job "coq"
    - if: steps.stepCheck.outputs.status == 'built'
      name: 'Building/fetching previous CI target: mathcomp-character'
      run: NIXPKGS_ALLOW_UNFREE=1 nix-build --no-out-link --argstr bundle "coq-master"
        --argstr job "mathcomp-character"
    - if: steps.stepCheck.outputs.status == 'built'
      name: 'Building/fetching previous CI target: mathcomp-ssreflect'
      run: NIXPKGS_ALLOW_UNFREE=1 nix-build --no-out-link --argstr bundle "coq-master"
        --argstr job "mathcomp-ssreflect"
    - if: steps.stepCheck.outputs.status == 'built'
      name: 'Building/fetching previous CI target: mathcomp-fingroup'
      run: NIXPKGS_ALLOW_UNFREE=1 nix-build --no-out-link --argstr bundle "coq-master"
        --argstr job "mathcomp-fingroup"
    - if: steps.stepCheck.outputs.status == 'built'
      name: 'Building/fetching previous CI target: mathcomp-algebra'
      run: NIXPKGS_ALLOW_UNFREE=1 nix-build --no-out-link --argstr bundle "coq-master"
        --argstr job "mathcomp-algebra"
    - if: steps.stepCheck.outputs.status == 'built'
      name: 'Building/fetching previous CI target: mathcomp-solvable'
      run: NIXPKGS_ALLOW_UNFREE=1 nix-build --no-out-link --argstr bundle "coq-master"
        --argstr job "mathcomp-solvable"
    - if: steps.stepCheck.outputs.status == 'built'
      name: 'Building/fetching previous CI target: mathcomp-field'
      run: NIXPKGS_ALLOW_UNFREE=1 nix-build --no-out-link --argstr bundle "coq-master"
        --argstr job "mathcomp-field"
    - if: steps.stepCheck.outputs.status == 'built'
      name: 'Building/fetching previous CI target: mathcomp'
      run: NIXPKGS_ALLOW_UNFREE=1 nix-build --no-out-link --argstr bundle "coq-master"
        --argstr job "mathcomp"
    - if: steps.stepCheck.outputs.status == 'built'
      name: Building/fetching current CI target
      run: NIXPKGS_ALLOW_UNFREE=1 nix-build --no-out-link --argstr bundle "coq-master"
        --argstr job "odd-order"
  paramcoq:
    needs:
    - coq
    runs-on: ubuntu-latest
    steps:
    - name: Determine which commit to initially checkout
      run: "if [ ${{ github.event_name }} = \"push\" ]; then\n  echo \"target_commit=${{\
        \ github.sha }}\" >> $GITHUB_ENV\nelse\n  echo \"target_commit=${{ github.event.pull_request.head.sha\
        \ }}\" >> $GITHUB_ENV\nfi\n"
    - name: Git checkout
      uses: actions/checkout@v3
      with:
        fetch-depth: 0
        ref: ${{ env.target_commit }}
    - name: Determine which commit to test
      run: "if [ ${{ github.event_name }} = \"push\" ]; then\n  echo \"tested_commit=${{\
        \ github.sha }}\" >> $GITHUB_ENV\nelse\n  merge_commit=$(git ls-remote ${{\
        \ github.event.repository.html_url }} refs/pull/${{ github.event.number }}/merge\
        \ | cut -f1)\n  mergeable=$(git merge --no-commit --no-ff ${{ github.event.pull_request.base.sha\
        \ }} > /dev/null 2>&1; echo $?; git merge --abort > /dev/null 2>&1 || true)\n\
        \  if [ -z \"$merge_commit\" -o \"x$mergeable\" != \"x0\" ]; then\n    echo\
        \ \"tested_commit=${{ github.event.pull_request.head.sha }}\" >> $GITHUB_ENV\n\
        \  else\n    echo \"tested_commit=$merge_commit\" >> $GITHUB_ENV\n  fi\nfi\n"
    - name: Git checkout
      uses: actions/checkout@v3
      with:
        fetch-depth: 0
        ref: ${{ env.tested_commit }}
    - name: Cachix install
      uses: cachix/install-nix-action@v20
      with:
        nix_path: nixpkgs=channel:nixpkgs-unstable
    - name: Cachix setup math-comp
      uses: cachix/cachix-action@v12
      with:
        authToken: ${{ secrets.CACHIX_AUTH_TOKEN }}
        extraPullNames: coq, coq-community
        name: math-comp
    - id: stepCheck
      name: Checking presence of CI target paramcoq
      run: "nb_dry_run=$(NIXPKGS_ALLOW_UNFREE=1 nix-build --no-out-link \\\n   --argstr\
        \ bundle \"coq-master\" --argstr job \"paramcoq\" \\\n   --dry-run 2>&1 >\
        \ /dev/null)\necho $nb_dry_run\necho ::set-output name=status::$(echo $nb_dry_run\
        \ | grep \"built:\" | sed \"s/.*/built/\")\n"
    - if: steps.stepCheck.outputs.status == 'built'
      name: 'Building/fetching previous CI target: coq'
      run: NIXPKGS_ALLOW_UNFREE=1 nix-build --no-out-link --argstr bundle "coq-master"
        --argstr job "coq"
    - if: steps.stepCheck.outputs.status == 'built'
      name: Building/fetching current CI target
      run: NIXPKGS_ALLOW_UNFREE=1 nix-build --no-out-link --argstr bundle "coq-master"
        --argstr job "paramcoq"
  reglang:
    needs:
    - coq
    - mathcomp-ssreflect
    runs-on: ubuntu-latest
    steps:
    - name: Determine which commit to initially checkout
      run: "if [ ${{ github.event_name }} = \"push\" ]; then\n  echo \"target_commit=${{\
        \ github.sha }}\" >> $GITHUB_ENV\nelse\n  echo \"target_commit=${{ github.event.pull_request.head.sha\
        \ }}\" >> $GITHUB_ENV\nfi\n"
    - name: Git checkout
      uses: actions/checkout@v3
      with:
        fetch-depth: 0
        ref: ${{ env.target_commit }}
    - name: Determine which commit to test
      run: "if [ ${{ github.event_name }} = \"push\" ]; then\n  echo \"tested_commit=${{\
        \ github.sha }}\" >> $GITHUB_ENV\nelse\n  merge_commit=$(git ls-remote ${{\
        \ github.event.repository.html_url }} refs/pull/${{ github.event.number }}/merge\
        \ | cut -f1)\n  mergeable=$(git merge --no-commit --no-ff ${{ github.event.pull_request.base.sha\
        \ }} > /dev/null 2>&1; echo $?; git merge --abort > /dev/null 2>&1 || true)\n\
        \  if [ -z \"$merge_commit\" -o \"x$mergeable\" != \"x0\" ]; then\n    echo\
        \ \"tested_commit=${{ github.event.pull_request.head.sha }}\" >> $GITHUB_ENV\n\
        \  else\n    echo \"tested_commit=$merge_commit\" >> $GITHUB_ENV\n  fi\nfi\n"
    - name: Git checkout
      uses: actions/checkout@v3
      with:
        fetch-depth: 0
        ref: ${{ env.tested_commit }}
    - name: Cachix install
      uses: cachix/install-nix-action@v20
      with:
        nix_path: nixpkgs=channel:nixpkgs-unstable
    - name: Cachix setup math-comp
      uses: cachix/cachix-action@v12
      with:
        authToken: ${{ secrets.CACHIX_AUTH_TOKEN }}
        extraPullNames: coq, coq-community
        name: math-comp
    - id: stepCheck
      name: Checking presence of CI target reglang
      run: "nb_dry_run=$(NIXPKGS_ALLOW_UNFREE=1 nix-build --no-out-link \\\n   --argstr\
        \ bundle \"coq-master\" --argstr job \"reglang\" \\\n   --dry-run 2>&1 > /dev/null)\n\
        echo $nb_dry_run\necho ::set-output name=status::$(echo $nb_dry_run | grep\
        \ \"built:\" | sed \"s/.*/built/\")\n"
    - if: steps.stepCheck.outputs.status == 'built'
      name: 'Building/fetching previous CI target: coq'
      run: NIXPKGS_ALLOW_UNFREE=1 nix-build --no-out-link --argstr bundle "coq-master"
        --argstr job "coq"
    - if: steps.stepCheck.outputs.status == 'built'
      name: 'Building/fetching previous CI target: mathcomp-ssreflect'
      run: NIXPKGS_ALLOW_UNFREE=1 nix-build --no-out-link --argstr bundle "coq-master"
        --argstr job "mathcomp-ssreflect"
    - if: steps.stepCheck.outputs.status == 'built'
      name: Building/fetching current CI target
      run: NIXPKGS_ALLOW_UNFREE=1 nix-build --no-out-link --argstr bundle "coq-master"
        --argstr job "reglang"
name: Nix CI for bundle coq-master
'on':
  pull_request:
    paths:
    - .github/workflows/**
  pull_request_target:
    types:
    - opened
    - synchronize
    - reopened
  push:
    branches:
    - master
    - hierarchy-builder<|MERGE_RESOLUTION|>--- conflicted
+++ resolved
@@ -108,73 +108,10 @@
       run: "if [ ${{ github.event_name }} = \"push\" ]; then\n  echo \"target_commit=${{\
         \ github.sha }}\" >> $GITHUB_ENV\nelse\n  echo \"target_commit=${{ github.event.pull_request.head.sha\
         \ }}\" >> $GITHUB_ENV\nfi\n"
-<<<<<<< HEAD
-    - name: Git checkout
-      uses: actions/checkout@v3
-      with:
-        fetch-depth: 0
-        ref: ${{ env.target_commit }}
-    - name: Determine which commit to test
-      run: "if [ ${{ github.event_name }} = \"push\" ]; then\n  echo \"tested_commit=${{\
-        \ github.sha }}\" >> $GITHUB_ENV\nelse\n  merge_commit=$(git ls-remote ${{\
-        \ github.event.repository.html_url }} refs/pull/${{ github.event.number }}/merge\
-        \ | cut -f1)\n  mergeable=$(git merge --no-commit --no-ff ${{ github.event.pull_request.base.sha\
-        \ }} > /dev/null 2>&1; echo $?; git merge --abort > /dev/null 2>&1 || true)\n\
-        \  if [ -z \"$merge_commit\" -o \"x$mergeable\" != \"x0\" ]; then\n    echo\
-        \ \"tested_commit=${{ github.event.pull_request.head.sha }}\" >> $GITHUB_ENV\n\
-        \  else\n    echo \"tested_commit=$merge_commit\" >> $GITHUB_ENV\n  fi\nfi\n"
-=======
->>>>>>> a3ddbb86
-    - name: Git checkout
-      uses: actions/checkout@v3
-      with:
-        fetch-depth: 0
-<<<<<<< HEAD
-        ref: ${{ env.tested_commit }}
-    - name: Cachix install
-      uses: cachix/install-nix-action@v20
-      with:
-        nix_path: nixpkgs=channel:nixpkgs-unstable
-    - name: Cachix setup math-comp
-      uses: cachix/cachix-action@v12
-      with:
-        authToken: ${{ secrets.CACHIX_AUTH_TOKEN }}
-        extraPullNames: coq, coq-community
-        name: math-comp
-    - id: stepCheck
-      name: Checking presence of CI target coq-elpi
-      run: "nb_dry_run=$(NIXPKGS_ALLOW_UNFREE=1 nix-build --no-out-link \\\n   --argstr\
-        \ bundle \"coq-master\" --argstr job \"coq-elpi\" \\\n   --dry-run 2>&1 >\
-        \ /dev/null)\necho $nb_dry_run\necho ::set-output name=status::$(echo $nb_dry_run\
-        \ | grep \"built:\" | sed \"s/.*/built/\")\n"
-    - if: steps.stepCheck.outputs.status == 'built'
-      name: 'Building/fetching previous CI target: coq'
-      run: NIXPKGS_ALLOW_UNFREE=1 nix-build --no-out-link --argstr bundle "coq-master"
-        --argstr job "coq"
-    - if: steps.stepCheck.outputs.status == 'built'
-      name: Building/fetching current CI target
-      run: NIXPKGS_ALLOW_UNFREE=1 nix-build --no-out-link --argstr bundle "coq-master"
-        --argstr job "coq-elpi"
-  coqeal:
-    needs:
-    - coq
-    - mathcomp-algebra
-    - bignums
-    - paramcoq
-    - multinomials
-    - mathcomp-real-closed
-    runs-on: ubuntu-latest
-    steps:
-    - name: Determine which commit to initially checkout
-      run: "if [ ${{ github.event_name }} = \"push\" ]; then\n  echo \"target_commit=${{\
-        \ github.sha }}\" >> $GITHUB_ENV\nelse\n  echo \"target_commit=${{ github.event.pull_request.head.sha\
-        \ }}\" >> $GITHUB_ENV\nfi\n"
-    - name: Git checkout
-      uses: actions/checkout@v3
-      with:
-        fetch-depth: 0
-=======
->>>>>>> a3ddbb86
+    - name: Git checkout
+      uses: actions/checkout@v3
+      with:
+        fetch-depth: 0
         ref: ${{ env.target_commit }}
     - name: Determine which commit to test
       run: "if [ ${{ github.event_name }} = \"push\" ]; then\n  echo \"tested_commit=${{\
@@ -227,73 +164,10 @@
       run: "if [ ${{ github.event_name }} = \"push\" ]; then\n  echo \"target_commit=${{\
         \ github.sha }}\" >> $GITHUB_ENV\nelse\n  echo \"target_commit=${{ github.event.pull_request.head.sha\
         \ }}\" >> $GITHUB_ENV\nfi\n"
-<<<<<<< HEAD
-    - name: Git checkout
-      uses: actions/checkout@v3
-      with:
-        fetch-depth: 0
-        ref: ${{ env.target_commit }}
-    - name: Determine which commit to test
-      run: "if [ ${{ github.event_name }} = \"push\" ]; then\n  echo \"tested_commit=${{\
-        \ github.sha }}\" >> $GITHUB_ENV\nelse\n  merge_commit=$(git ls-remote ${{\
-        \ github.event.repository.html_url }} refs/pull/${{ github.event.number }}/merge\
-        \ | cut -f1)\n  mergeable=$(git merge --no-commit --no-ff ${{ github.event.pull_request.base.sha\
-        \ }} > /dev/null 2>&1; echo $?; git merge --abort > /dev/null 2>&1 || true)\n\
-        \  if [ -z \"$merge_commit\" -o \"x$mergeable\" != \"x0\" ]; then\n    echo\
-        \ \"tested_commit=${{ github.event.pull_request.head.sha }}\" >> $GITHUB_ENV\n\
-        \  else\n    echo \"tested_commit=$merge_commit\" >> $GITHUB_ENV\n  fi\nfi\n"
-=======
->>>>>>> a3ddbb86
-    - name: Git checkout
-      uses: actions/checkout@v3
-      with:
-        fetch-depth: 0
-<<<<<<< HEAD
-        ref: ${{ env.tested_commit }}
-    - name: Cachix install
-      uses: cachix/install-nix-action@v20
-      with:
-        nix_path: nixpkgs=channel:nixpkgs-unstable
-    - name: Cachix setup math-comp
-      uses: cachix/cachix-action@v12
-      with:
-        authToken: ${{ secrets.CACHIX_AUTH_TOKEN }}
-        extraPullNames: coq, coq-community
-        name: math-comp
-    - id: stepCheck
-      name: Checking presence of CI target coquelicot
-      run: "nb_dry_run=$(NIXPKGS_ALLOW_UNFREE=1 nix-build --no-out-link \\\n   --argstr\
-        \ bundle \"coq-master\" --argstr job \"coquelicot\" \\\n   --dry-run 2>&1\
-        \ > /dev/null)\necho $nb_dry_run\necho ::set-output name=status::$(echo $nb_dry_run\
-        \ | grep \"built:\" | sed \"s/.*/built/\")\n"
-    - if: steps.stepCheck.outputs.status == 'built'
-      name: 'Building/fetching previous CI target: coq'
-      run: NIXPKGS_ALLOW_UNFREE=1 nix-build --no-out-link --argstr bundle "coq-master"
-        --argstr job "coq"
-    - if: steps.stepCheck.outputs.status == 'built'
-      name: 'Building/fetching previous CI target: mathcomp-ssreflect'
-      run: NIXPKGS_ALLOW_UNFREE=1 nix-build --no-out-link --argstr bundle "coq-master"
-        --argstr job "mathcomp-ssreflect"
-    - if: steps.stepCheck.outputs.status == 'built'
-      name: Building/fetching current CI target
-      run: NIXPKGS_ALLOW_UNFREE=1 nix-build --no-out-link --argstr bundle "coq-master"
-        --argstr job "coquelicot"
-  deriving:
-    needs:
-    - coq
-    - mathcomp-ssreflect
-    runs-on: ubuntu-latest
-    steps:
-    - name: Determine which commit to initially checkout
-      run: "if [ ${{ github.event_name }} = \"push\" ]; then\n  echo \"target_commit=${{\
-        \ github.sha }}\" >> $GITHUB_ENV\nelse\n  echo \"target_commit=${{ github.event.pull_request.head.sha\
-        \ }}\" >> $GITHUB_ENV\nfi\n"
-    - name: Git checkout
-      uses: actions/checkout@v3
-      with:
-        fetch-depth: 0
-=======
->>>>>>> a3ddbb86
+    - name: Git checkout
+      uses: actions/checkout@v3
+      with:
+        fetch-depth: 0
         ref: ${{ env.target_commit }}
     - name: Determine which commit to test
       run: "if [ ${{ github.event_name }} = \"push\" ]; then\n  echo \"tested_commit=${{\
