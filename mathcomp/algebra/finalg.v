--- conflicted
+++ resolved
@@ -452,17 +452,5 @@
 
 (* Finite Algebraic structure for bool *)
 
-<<<<<<< HEAD
-Canonical bool_finZmodType := Eval hnf in [finZmodType of bool].
-Canonical bool_finRingType := Eval hnf in [finRingType of bool].
-Canonical bool_finComRingType := Eval hnf in [finComRingType of bool].
-Canonical bool_finUnitRingType := Eval hnf in [finUnitRingType of bool].
-Canonical bool_finComUnitRingType := Eval hnf in [finComUnitRingType of bool].
-Canonical bool_finIdomainType := Eval hnf in [finIdomainType of bool].
-Canonical bool_finFieldType := Eval hnf in [finFieldType of bool].
-Canonical bool_decFieldType :=
-  Eval hnf in [decFieldType of bool for bool_finFieldType].
-=======
 #[hnf] HB.instance Definition _ := GRing.Ring.on bool.
-#[hnf] HB.instance Definition _ := isField.Build bool.
->>>>>>> a3ddbb86
+#[hnf] HB.instance Definition _ := isField.Build bool.