(* (c) Copyright 2024 Inria.                  *)
(* Distributed under the terms of CeCILL-B.                                  *)
From HB Require Import structures.
From mathcomp Require Import ssreflect ssrfun ssrbool eqtype ssrnat seq choice.
From mathcomp Require Import path div.


Set Implicit Arguments.
Unset Strict Implicit.
Unset Printing Implicit Defensive.

(* A structure that matches an arbitrayry (possible dependent) function.      *)
(*   It can be used to decompose an arbitrary application (?f ?a) using the   *)
(* pattern (?ef ?a) where ?ef : funPattern ?f. Note that the simple (?f ?a)   *)
(* pattern cannot reliably be used for this purpose, because the unification  *)
(* algorithm interprets this as a second-order pattern, unfolding the matchee *)
(* an even deferring the constraint.                                          *)
(*   We use a special case of this pattern to force unification priority.     *)
(* Matching (?m ?p) to (MatchArg a) when ?m : matchArg will match a to ?p     *)
(* giving priority to ?p for canonical structure resolution. In particular    *)
(* we can use this to give priority to the value pattern C ?p1 ... ?pn of     *)
(* a canonical instance, as opposed to the matched value C a1 .. an, which is *)
(* the default and problematic if some of the ai are themselves projections,  *)
(* particularly projections with a default instance.                          *)
Structure matchArg {T} := DeclareMatchArg { apply_match_arg :> T -> T }.
Add Printing Constructor matchArg.
Definition MatchArg {T} : T -> T := id.
Canonical MatchArgPattern T := @DeclareMatchArg T MatchArg.

(* Should work when CS resolution bug is fixed.
Structure funPattern A R (f : forall a : A, R a) :=
  FunPattern { apply_fun_pattern :> forall a, R a }.
Add Printing Constructor funPattern.
Definition MatchArg {T} := @id T.
Definition matchArg {T} := funPattern (@MatchArg T).
Identity Coercion pattern_of_matchArg : matchArg >-> funPattern.
Canonical MatchFunPattern A R f := @FunPattern A R f f.
*)

(******************************************************************************)
(*   A generic Forall "constructor" for the Gallina forall quantifier, i.e.,  *)
(*   \Forall x, P := Forall (fun x => P) := forall x, P.                      *)
(* The main use of Forall is to apply congruence to a forall equality:        *)
(*    congr1 Forall : forall P Q, P = Q -> Forall P = Forall Q.               *)
(* in particular in a classical setting with function extensionality, where   *)
(* we can have (forall x, P x = Q x) -> (forall x, P x) = (forall x, Q x).    *)
(*   We use a forallSort structure to factor the ad hoc PTS product formation *)
(* rules; forallSort is keyed on the type of the entire forall expression, or *)
(* (up to subsumption) the type of the forall body - this is always a sort.   *)
(*   This implementation has two important limitations:                       *)
(*     1) It cannot handle the SProp sort and its typing rules. However, its  *)
(*        main application is extensionality, which is not compatible with    *)
(*        SProp because an (A : SProp) -> B "function" is not a generic       *)
(*        (A : Type) -> B function as SProp is not included in Type.          *)
(*     2) The Forall constructor can't be inserted by a straightforward       *)
(*        unfold (as in, rewrite -[forall x, _]/(Forall _)) because of the    *)
(*        way Coq unification handles Type constraints. The ForallI tactic    *)
(*        mitigates this issue, but there are additional issues with its      *)
(*        implementation -- see below.                                        *)
(******************************************************************************)

Module Forall.

Section Definitions.

Set Universe Polymorphism.

Structure sort@{i m n | i < m, m < n} : Type@{n} := PackSort {
  sort_ : Type@{m};
  #[canonical=no] ForallType (A : Type@{i}) : (A -> sort_) -> sort_;
  #[canonical=no] ForallSProp (A : SProp) : (A -> sort_) -> sort_
}.
Local Coercion sort_ : sort >-> Sortclass.

Local Notation make_forall := (fun _ B => forall x, B x) (only parsing).
Notation Sort S := (@PackSort S make_forall make_forall).
Definition PropSort@{i m n}  : sort@{i m n} := Sort Prop.
Definition SPropSort@{i m n} : sort@{i m n} := Sort SProp.
Definition SetSort@{m n}     : sort@{Set m n} := Sort Set.
Definition TypeSort@{i m n}  : sort@{i m n} := Sort Type@{i}.

Structure argSort@{i m n} : Type@{n} := ArgSort {
  arg_sort : Type@{m};
  #[canonical=no] pred_sort : arg_sort -> sort@{i m n} -> Type@{m};
  #[canonical=no] Forall A S : pred_sort A S -> S
}.
Local Coercion arg_sort : argSort >-> Sortclass.

Notation Arg sA F := (@ArgSort sA (fun A S => A -> S) (fun A S => F S A)).
Definition PropArg@{i m n} := Arg Prop ForallType@{i m n}.
Definition SPropArg@{i m n} := Arg SProp ForallSProp@{i m n}.
Definition SetArg@{i m n} := Arg Set ForallType@{i m n}.
Definition TypeArg@{i j m n} := Arg Type@{j} ForallType@{i m n}.

Structure labeled@{n} (S : Type@{n}) : Type@{n} := LabelSProp { get : S }.
Definition LabelInSProp := LabelSProp.
Definition LabelInProp := LabelInSProp.
Definition LabelProp := LabelInProp.
Definition LabelType@{n} S F := @LabelProp@{n} S F.

Variant cast@{n} {T : Type@{n}} (x : T) : T -> Type@{n} := Cast : cast x x.
Definition cast_to {T x y} (Exy : @cast T x y) B :=
  let: Cast in cast _ y := Exy return B x -> B y in id.
Arguments cast_to {T x y} Exy B.
Definition cast_from {T x y} (Exy : @cast T x y) B :=
  let: Cast in cast _ y := Exy return B y -> B x in id.  
Arguments cast_from {T x y} Exy B.

Structure pattern@{i m n} sA (S : sort@{i m n}) A B := Pattern {
   pattern_ : labeled S;
   #[canonical=no] cast_pattern : cast (get pattern_) (@Forall sA A S B)
}.

Definition SPropPattern@{i m n} S (A : SProp) B :=
  @Pattern SPropArg@{i m n} S A B (LabelSProp (ForallSProp B)) (Cast _).
Definition TypePattern@{i m n} S A B :=
  @Pattern TypeArg@{i i m n} S A B (LabelType (ForallType B)) (Cast _).

Structure predPattern@{i m n} sA A S : Type@{n} := PredPattern {
  pred_pattern : labeled@{n} Type@{m};
  #[canonical=no] coerce_pred_pattern :
     get pred_pattern -> @pred_sort@{i m n} sA A S
}.

Definition SPropPredPattern@{i m n} (A : SProp) S :=
  @PredPattern@{i m n} SPropArg A S (LabelSProp (A -> S)) id.
Definition PropPredPattern@{i m n} (A : Prop) S :=
  @PredPattern@{i m n} PropArg A S (LabelProp (A -> S)) id.
Definition PredInPropPattern@{i j m n} (A : Type@{j}) :=
  @PredPattern@{i m n} TypeArg A PropSort
    (@LabelInProp Type@{m} (A -> Prop)) id.
Definition PredInSPropPattern@{i j m n} (A : Type@{j}) :=
  @PredPattern@{i m n} TypeArg A SPropSort
    (@LabelInSProp Type@{m} (A -> SProp)) id.
Definition TypePredPattern@{i j k m n} (A : Type@{j}) :=
  @PredPattern@{i m n} TypeArg A TypeSort
    (@LabelType Type@{m} (A -> Type@{k})) id.

End Definitions.

Module Exports.

Coercion sort_ : sort >-> Sortclass.
Canonical PropSort.
Canonical SPropSort.
Canonical SetSort.
Canonical TypeSort.

Coercion arg_sort : argSort >-> Sortclass.
Arguments Forall {sA} A%type S%type P%type : rename.
Canonical PropArg.
Canonical SPropArg.
Canonical SetArg.
Canonical TypeArg.

Canonical LabelType.
Arguments cast_to {T x y} Exy B.
Arguments cast_from {T x y} Exy B.

Coercion pattern_ : pattern >-> labeled.
Canonical SPropPattern.
Canonical TypePattern.

Coercion pred_pattern : predPattern >-> labeled.
Canonical SPropPredPattern.
Canonical PredInPropPattern.
Canonical PredInSPropPattern.
Canonical PropPredPattern.
Canonical TypePredPattern.

Definition Forall {sA A S sB} B := Forall A S (@coerce_pred_pattern sA A S sB B).

Notation "\Forall x .. z , T" :=
   (Forall (fun x => .. (Forall (fun z => T)) ..))
  (at level 200, x binder, z binder, T at level 200,
   format "'[hv' '\Forall'  '[' x .. z , ']' '/ '  T ']'") : type_scope.

(*  The ForallI implementation has to work around several Coq 8.12 issues:    *)
(*    - Coq unification defers Type constraints so we must ensure the type    *)
(*      constraint for the forall term F is processed, and the resulting      *)
(*      sort unified with the forall_sort projection _BEFORE_ F is unified    *)
(*      with a Forall _ pattern, because the inferred forallSort structure    *)
(*      determines the actual shape of that pattern. This is done by passing  *)
(*      F to erefl, then constraining the type of erefl to Forall _ = _. Note *)
(*      that putting a redundant F on the right hand side would break due to  *)
(*      incomplete handling of subtyping.                                     *)
(*    - ssr rewrite and Coq replace do not handle universe constraints.       *)
(*      and rewrite does not handle subsumption of the redex type. This means *)
(*      we cannot use rewrite, replace or fold, and must resort to primitive  *)
(*      equality destruction.                                                 *)
(*    - ssr case: and set do not recognize ssrpatternarg parameters, so we    *)
(*      must rely on ssrmatching.ssrpattern.                                  *)

Tactic Notation "ForallI" ssrpatternarg(pat) :=
  let F := fresh "F" in let A := fresh "A" in
  ssrmatching.ssrpattern pat;
  set A := (A in let F := forall x : A, _ in _) => F;
  case: {A} F / (let S : sort := _ in @erefl S F : @Forall _ A S _ _ = _).
Tactic Notation "ForallI" := ForallI (forall x, _).

(*
Tactic Notation "ForallI" ssrpatternarg(pat) :=
  let F := fresh "F" in ssrmatching.ssrpattern pat => F;
  case: F / (@erefl _ F : ForallType _ = _).
Tactic Notation "ForallI" := ForallI (forall x, _).
*)

End Exports.
End Forall.
Export Forall.Exports.

(*       infer_type t :: When t : inferType T is unconstrained, this pattern  *)
(*                       will unify with any e : T while instantiating T to   *)
(*                       the actual inferred type of e.                       *)
(*  *** This is useful because Coq usually defers unification constraints     *)
(*      that arise from the types of unification variables. Using infer_type  *)
(*      allows the synchronous resolution of structures such as forallSort    *)
(*      that depend on types.                                                 *)

Structure inferType T := BuildInferType {infer_type : T}.
Canonical InferType {T} x := @BuildInferType T x.

(* Sundry ssrfun additions. *)

Arguments tag_of_tag2 {_ _ _} _.
Definition tag2_of_tag {I T1_ T2_} (z : {x : I & T1_ x * T2_ x}%type) :=
  let y := tagged z in Tagged2 T1_ T2_ y.1 y.2.

Lemma tag_of_tag2K {I T1_ T2_} : cancel (@tag_of_tag2 I T1_ T2_) tag2_of_tag.
Proof. by case. Qed.

Lemma tag2_of_tagK {I T1_ T2_} : cancel tag2_of_tag (@tag_of_tag2 I T1_ T2_).
Proof. by case=> ? []. Qed.

(* End of ssrfun complements. *)

(* Corresponding eqtype additions. *)

#[hnf] HB.instance Definition _ (I : eqType) (T1_ T2_ : I -> eqType) :=
   Equality.copy {i : I & T1_ i & T2_ i} (can_type tag_of_tag2K).

Definition otagged_at {I : eqType} {i T_} (w : {i : I & T_ i}) :=
  if tag w =P i isn't ReflectT Ewi then None else
  ecast i (option (T_ i)) Ewi (Some (tagged w)).

Lemma TaggedK {I : eqType} {i T_} : pcancel (@Tagged I i T_) otagged_at.
Proof.
by rewrite /otagged_at => y; case: eqP => //= Eii; rewrite eq_axiomK.
Qed.

Lemma Tagged2K {I : eqType} {i T1_ T2_ y1} :
  pcancel (@Tagged2 I i T1_ T2_ y1) (omap snd \o otagged_at \o tag_of_tag2).
Proof. by move=> y2; rewrite /= TaggedK. Qed.

(* End of eqtype complements. *)

(*   This module provides facilities for handling (boolean) predicates with   *)
(* finite support, i.e., for which an explicit list of the values for which   *)
(* the predicate holds can given. These facilities include an extensive and   *)
(* extensible infrastructure for inferring this support. We always assume     *)
(* the type T of values has Equality, but as noted some of the operations and *)
(* theory also need T to have Choice. We define                               *)
(*   {finpred T} == the type of predicates with finite support. This type     *)
(*                  coerces to {pred T}, and this coercion will unify with    *)
(*                  many predicates that have finite support, thereby         *)
(*                  inferring said support (see list below).                  *)
(*     finpred T == the representation type for predicates with finite        *)
(*                  support. This type is used to declare arguments of        *)
(*                  finpred operations. Predicates P with finite support will *)
(*                  coerce or reverse coerce to finpred T, but the resulting  *)
(*                  finpred may not preserve the shape of P - it can present  *)
(*                  a predicate P' convertible but not identical to P.        *)
(*                  ***For this reason {finpred T} should always be used      *)
(*                  for declaring lemma contexts.***                          *)
(* card P, #|P| == the cardinal of the support of a finpred P.                *)
(*     pred0b P == the finpred P is empty (always false).                     *)
(*    P \subset Q <=> the finpred P is a subset of the (plain) predicate Q    *)
(*    P \proper Q <=> the finpred P is a proper subset of the finpred Q.      *)
(*    support P == the support of a finpred P, i.e., a duplicate-free         *)
(*                 sequence of the values on which P holds. Note that suppprt *)
(*                 is NOT extensional: support P and support Q may differ for *)
(*                 equivalent (or even convertible!) P and Q.                 *)
(*       enum P == a standard enumeration of the support of P, using a Choice *)
(*                 structure on T; this is both extensional and stable -      *)
(*                 enum P is a subsequence of enum Q when {subset P <= Q}     *)
(*       pick P == Some standard x such that P x, or None if P is empty.      *)
(*                 pick P is extensional and requires Choice on T.            *)
(*                                                                            *)
(* Shape of predicates that can be inferred as finpred's                      *)
(* (T : choiceType unless stated otherwise):                                  *)
(* - [pred x in P]                       with P : finpred T                   *)
(* - [pred x | P x && Q x]               with P : finpred T or Q : finpred T  *)
(*   e.g., [pred x | ([in P] x) && Q x] with P : finpred T                    *)
(* - [pred x | (x \in P) || (x \in Q)]   with P, Q : finpred T                *)
(* - [pred x | P x]                      with P : pred T and T : finType      *)
(* - [pred x : T | def x ]               where def's sort can be inferred to  *)
(*                                       be of type finPred T                 *)
(*                                                                            *)

Record finpredEnvelope (T : eqType) (P : {pred T}) :=
  FinpredEnvelope {envelope_seq :> seq T; _ : {subset P <= envelope_seq}}.

#[projections(primitive)]
Structure labeledPred (T : eqType) := LabelPred {mem_labeled :> {pred T}}.

#[projections(primitive)]
Record finpred T := PackFinpred {
  #[reversible=no] mem_finpred :> labeledPred T;
  envelope : finpredEnvelope mem_finpred
}.
Add Printing Constructor finpred.
Arguments PackFinpred {T} P F : rename.
Definition Finpred T P (F : @finpredEnvelope T P) :=
 PackFinpred (LabelPred P) F.
Arguments Finpred {T} P F.

Definition support {T} (P : finpred T) := undup (filter [in P] (envelope P)).

Lemma support_uniq T P : uniq (@support T P). Proof. exact: undup_uniq. Qed.

Lemma mem_support T P : @support T P =i P.
Proof.
by case: P => P [s sPs] x; rewrite mem_undup mem_filter; apply/andb_idr/sPs.
Qed.

Structure inferFinpred (T : eqType) (P : {pred T}) (F : finpred T) :=
  InferFinpred { finpred_pilot :> bool }.

Definition TryCoercedFinpred T := @id (labeledPred T).
Definition TryInferFinpred T (P0 : labeledPred T) :=
  fun (P1 P2 : {pred T}) & finpredEnvelope P2 => P0.
Canonical LabelPatternFinpred T P F eF :=
  let pF x := @finpred_pilot T P F (eF x) in
  TryCoercedFinpred (TryInferFinpred (LabelPred P) pF (envelope F)).

Structure coercedFinpred (T : eqType) := CoercedFinpred {
  pred_of_coerced :> {pred T};
  #[canonical=no] envelope_of_coerced : finpredEnvelope pred_of_coerced
}.
Notation DeclareCoercedFinpred P F := (@CoercedFinpred _ P (envelope F)).

#[canonical] Coercion FinpredOfCoerced T (A : coercedFinpred T) :=
  PackFinpred (TryCoercedFinpred (LabelPred [eta pred_of_coerced A]))
              (envelope_of_coerced A).

Definition TryFinType := @id bool.
Definition TryIfThenElse := TryFinType.
Definition TryOp := TryIfThenElse.
Definition TryFalse b := TryOp (MatchArg b).

Canonical InferredFinpred T P (P0 := @LabelPred T P) eF :=
  PackFinpred (TryInferFinpred P0 (fun x => TryFalse (P x)) eF) eF.
Arguments InferredFinpred {T} P eF.

Variant finpredTarget (T : eqType) :=
  FinpredTarget (P0 P1 P2 : {pred T}) of finpred T.
#[reversible=yes] Coercion target_of_finpred T P (F : finpred T) :=
  FinpredTarget P P (fun x => TryFalse (P x)) F.
#[reversible=yes] Coercion pred_finpred_target T P F eF P0 :=
  @FinpredTarget T P0 P (fun x => @finpred_pilot T P F (eF x)) F.

#[projections(primitive)]
Structure labeledFinpred T :=
  LabelFinpred {#[reversible=no] unlabel_finpred :> finpred T}.
Canonical LabelInferredFinpred T P eF :=
  LabelFinpred (@InferredFinpred T P eF).
Canonical LabelCoercedFinpred T F := LabelFinpred (@FinpredOfCoerced T F).

#[projections(primitive)]
Structure finpredPattern (T : eqType) (phT : phant T) :=
  PackFinpredPattern {finpred_of_pattern :> labeledFinpred T}.
Definition FinpredPattern {T} := @PackFinpredPattern T (Phant T).
Notation "{ 'finpred' T }" := (finpredPattern (Phant T))
   (at level 0, T at level 100, format "{ 'finpred'  T }") : type_scope.
Canonical InferredFinpredPattern T P eF :=
  FinpredPattern (@LabelInferredFinpred T P eF).
Notation "P" := (@InferredFinpredPattern _ P _)
  (at level 8, only printing) : form_scope.
#[canonical] Coercion CoercedFinpredPattern T F :=
  FinpredPattern (@LabelCoercedFinpred T F).

Variant finpredPatternTarget (T : eqType) := FinpredPatternTarget of {pred T}.
#[reversible=yes] Coercion target_of_finpred_pattern T phT :=
  fun F : @finpredPattern T phT =>  FinpredPatternTarget F.
#[reversible=yes] Coercion finpred_pattern_target_of_pred T P :=
  @FinpredPatternTarget T P.

Structure coerciblePredType T := CoerciblePredType {
  coerciblePredType_sort :> Type;
  #[canonical=no] coerce_sort_to_pred : coerciblePredType_sort -> {pred T}
}.
Coercion coerce_sort_to_pred : coerciblePredType_sort >-> pred_sort.
Definition TryPredType := @id Type.
Canonical PredTypeCoercible T (pT : predType T) :=
  @CoerciblePredType T (TryPredType pT) (@topred T pT).

Definition LabeledFinpredReverseCoercion
           T pT (P0 : pT) (P : labeledPred T) (F : @finpredEnvelope T P) F0 :=
  @LabelFinpred T (reverse_coercion F0 P0).
Canonical LabelFinpredReverseCoercion T pT P0 (F : finpred T) :=
  @LabeledFinpredReverseCoercion T (TryPredType pT) P0 F (envelope F) F.
Canonical FinpredReverseCoercionPattern T pT P0 eF :=
  let F := @PackFinpred T (LabelPred (@coerce_sort_to_pred T pT P0)) eF in
  FinpredPattern (LabeledFinpredReverseCoercion P0 eF F).
Notation "P0" := (@FinpredReverseCoercionPattern _ _ P0 _)
   (at level 8, only printing) : form_scope.

Program Definition finpred0 T := @Finpred T pred0 _.
Next Obligation. by exists nil. Qed.
Canonical Finpred0 T := InferFinpred pred0 (finpred0 T) (TryFalse false).

Program Definition finpred1 T a := @Finpred T (pred1 a) _.
Next Obligation. by exists [:: a] => x; rewrite inE. Qed.

Program Definition finpred1x T a := @Finpred T [pred x | a == x] _.
Next Obligation. by exists [:: a] => x; rewrite inE eq_sym. Qed.

Program Definition finpredU T (A B : finpred T) := @Finpred T [predU A & B] _.
Next Obligation.
by exists (support A ++ support B) => x; rewrite mem_cat !mem_support.
Qed.

Program Definition finpredIr T (A : finpred T) (P : {pred T}) :=
  @Finpred T [predI A & P] _.
Next Obligation. by exists (support A) => x /andP[]; rewrite mem_support. Qed.

Program Definition finpredIl (T : eqType) (P : {pred T}) (A : finpred T) :=
  @Finpred T [predI P & A] _.
Next Obligation. by exists (support A) => x /andP[]; rewrite mem_support. Qed.

Program Definition finpred_leq n := @Finpred nat [pred m | m <= n] _.
Next Obligation. by exists (iota 0 n.+1) => m; rewrite mem_iota. Qed.

Program Definition finpredUx T (A B : finpred T) :=
  @Finpred T [pred x | (x \in A) (+) (x \in B)] _.
Next Obligation.
exists (support (finpredU A B)) => x; rewrite mem_support !inE.
by case: (x \in A).
Qed.

Program Definition finpredIf (T : eqType) (P : pred T) (A B : finpred T) :=
  @Finpred T [pred x | if P x then x \in A else x \in B] _.
Next Obligation.
exists (support (finpredU A B)) => x; rewrite mem_support !inE.
by case: ifP => _ ->; rewrite ?orbT.
Qed.

Program Definition finpredIfr T (A : finpred T) (P : pred T) (B : finpred T) :=
  @Finpred T [pred x | if x \in A then P x else x \in B] _.
Next Obligation.
by exists (support (finpredU A B)) => x; rewrite mem_support !inE; case: ifP.
Qed.

Fixpoint envelope_of_seq {T} (s : seq _) : finpredEnvelope [pred x in s] :=
  if s isn't x :: s' then envelope (finpred0 T) else
  envelope (finpredU (finpred1 x) (Finpred _ (envelope_of_seq s'))).
Coercion finpred_seq T s := Finpred _ (@envelope_of_seq T s).
#[canonical] Coercion CoercedFinpred_seq T s :=
   DeclareCoercedFinpred (@mem_seq T s) s.

Structure labeled_bool := LabelBool {unlabel_bool :> bool}.
Structure op_finpred {T : eqType} (P : pred T) (A : finpred T) :=
  OpFinpred {opFinpred_pilot :> labeled_bool}.
Canonical InferOpFinpred T P A (m : matchArg) (eA : @op_finpred T P A) :=
  @InferFinpred T P A (TryOp (m (eA : bool))).

Definition LabelBinop {T : eqType}
  (op : bool -> bool -> bool) (P P1 : pred T) (a b : bool) := 
  fun F : forall A B : finpred T, finpred T => @id labeled_bool.
Definition LabelOneBinop {T : eqType} (P : pred T) a b op F :=
  @LabelBinop T op P P (TryFalse a) (TryFalse b) F (LabelBool (op a b)).
Fixpoint LabelManyBinop {T : eqType} (P : pred T) a b op0 Fs :=
  if Fs isn't (op, F) :: Fs' then LabelBool (op0 a b) else
  LabelBinop op P P (TryFalse a) (TryFalse b) F (LabelManyBinop P a b op0 Fs').

Canonical InferBinFinpred {T : eqType} (PQ : (pred T)) op F
    P Q A B (eA : inferFinpred P A) (eB : inferFinpred Q B) c :=
  OpFinpred PQ (F A B)
    (LabelBinop op PQ (fun x => op (P x) (Q x)) eA eB F c).

Canonical FinpredU T P a b := LabelOneBinop P a b orb (@finpredU T).
Canonical FinpredUx T P a b := LabelOneBinop P a b xorb (@finpredUx T).

Definition LabelTerminalOp {T : eqType} (op : {pred T}) (F : finpred T) :=
  @id labeled_bool.
Definition LabelOneTerminalOp T op F x :=
  @LabelTerminalOp T op F (LabelBool (op x)).
Canonical InferTerminalFinpred {T} P F x :=
  OpFinpred P F (@LabelTerminalOp T P F x).

Definition TryIdK := tt.
Definition TryIdConv := TryIdK.

Definition LabelIr (T : Type) a b & bool := LabelBool (a && b).
Definition LabelSigma T a b (eP : unit) ea (eb : T -> bool) (ec : unit) :=
  @LabelIr T a b ea.
Definition LabelIl T a b (eNa : bool) eb :=
  @LabelSigma T a b tt (TryFalse a) (fun=> eb) TryIdConv.
Definition TryConst := @id bool.
Canonical LabelI T a b := LabelIl T a b (TryConst a) (TryFalse b).

Canonical FinpredIr T a b P Q A (eA : inferFinpred P A) :=
  @OpFinpred T (fun x => P x && Q x) (finpredIr A Q) (LabelIr T a b eA).

Structure not_finpred (T : eqType) (P : {pred T}) :=
  NotFinpred {notFin_pilot :> bool}.
Canonical ConstNotFin T a a1 := @NotFinpred T (fun=> a) (TryConst a1).
Canonical NegbNotFin T P a := @NotFinpred T P (negb a).
Canonical GeqNotFin T m n m1 n1 := @NotFinpred T (fun x => m <= n x) (m1 <= n1).

Canonical FinpredIl T a b P Q B
  (nFa : not_finpred P) (eB : inferFinpred Q B) :=
  @OpFinpred T (fun x => P x && Q x) (finpredIl P B) (LabelIl T a b nFa eB).

HB.mixin Record isSigmaType (I : eqType) (T_ : I -> eqType) T := {
  to_sigma : T -> {x : I & T_ x};
  of_sigma : {x : I & T_ x} -> T;
  of_sigmaK : cancel of_sigma to_sigma;
  to_sigmaK : cancel to_sigma of_sigma
}.

#[short(type=sigmaEqType)]
HB.structure Definition SigmaEqType I T_ :=
  {T of isSigmaType I T_ T & Equality T}.

HB.instance Definition _ I T_ :=
  @isSigmaType.Build I T_ _ id id (frefl _) (frefl _).

HB.instance Definition _ (T1 T2 : eqType) :=
  isSigmaType.Build T1 (fun=> T2) _  pair_of_tagK tag_of_pairK.

HB.instance Definition _ (I : eqType) (T1_ T2_ : I -> eqType) :=
  isSigmaType.Build _ _ _ (@tag2_of_tagK I T1_ T2_) tag_of_tag2K.

(* To be revised once extra_args of default canonical projections are fixed
Structure labelSmashArg X C T (x : X) (c : C) := (* x, y not free in d *)
  LabelSmashArg { smashArg_val : T }.
Structure smashArg X C T Z (x : X) (c : C) (z : Z) :=
  SmashArg { smashArgLabel :> labelSmashArg T x c}.

Definition TrySmashProd T := @id T.
Definition TrySmashLambda T z (eta_z : T) (isEta : bool) := @TrySmashProd T z.
Definition TrySmashIf T z := @TrySmashLambda T z (MatchArg z) false.
Definition TrySmashApp T z (app_z : T) := @TrySmashIf T z.
Definition TrySmashConst T (z : T) := TrySmashApp z (MatchArg z).
Definition TrySmashVar := TrySmashConst.

(* The target term is convertible to x. *)
Canonical LabelSmashVar X x := @LabelSmashArg X unit X x tt (TrySmashVar x).
Canonical SmashVar X x := SmashArg x (@LabelSmashVar X x).

(* Neither x nor y occur in c. *)
Canonical LabelSmashConst X C x c := @LabelSmashArg X C C x c (TrySmashConst c).
Canonical SmashConst X C x c := SmashArg c (@LabelSmashConst X C x c).

(* Default case only succeeds if by conversion y does not occur in z *)
Canonical LabelSmashConv X T x z := @LabelSmashArg X unit T x tt z.
Canonical SmashConv X T x z := SmashArg z (@LabelSmashConv X T x z).

Definition LabelSmashApp X C A R a x c & forall a : A, R a & A :=
  @LabelSmashArg X C (R a) x c.
Canonical MatchSmashApp X C A R a x c z0 (m : matchArg) f (ef : funPattern f) :=
  @LabelSmashApp X C A R a x c (TrySmashVar f) (TrySmashVar a)
     (TrySmashApp z0 (m (ef a))).
Canonical SmashApp X Cf Ca A0 R0 a0 (x : X) (cf : Cf) (ca : Ca) (z : R0 a0)
       A R (f : forall a : A, R a) a
       (ef : smashArg (forall a, R0 a) x cf f) (ea : smashArg A0 x ca a) :=
  SmashArg (f a)
    (LabelSmashApp x (cf, ca) (smashArg_val ef) (smashArg_val ea) z).

Structure smashFunBody A R (f : forall a, R a) (a : A) (z : R a) (eta : bool) :=
  SmashFunBody {smashFun_body : R a}.
Canonical SmashEtaBody A R f a (ef : funPattern f) :=
  @SmashFunBody A R f a (f a) true (ef a).
Canonical SmashLambdaBody A R f a z :=
  @SmashFunBody A R f a (TrySmashVar z) false z.

Structure smashType X CA Cf x A cA (cf : Cf) Cb (cb : forall a : A, Cb a) :=
  SmashType { smashType_Type :> @smashArg X CA Type Type x cA A }.
Canonical SmashConstType X A Cb x cb :=
  @SmashType X _ _ x A A cb Cb cb (SmashConst x A).
Canonical SmashDependentType X CA Cf A x cA cf eA :=
  @SmashType X CA Cf x A cA cf (fun=> Cf) (fun=> cf) eA.

Definition LabelSmashLambda X C A R x c (A0 A1 : Type) R1
                           & forall a : A1, R1 a :=
  @LabelSmashArg X C (forall a : A, R a) x c.
Canonical MatchSmashLambda X C A R x c f0 f isEta (m : matchArg) eb z :=
  let ef a := @smashFun_body A R f0 a (f a) isEta (eb a) in
  @LabelSmashLambda X C A R x c (TrySmashVar A) A R f
     (TrySmashLambda f0 (m ef) z).
Canonical SmashLambda X A0 R0 (x : X) (z : forall a : A0, R0 a)
       CA Cf A Cb cA cf cb (eA : @smashType X CA Cf x A cA cf Cb cb) R1 R
       f (efa : forall a, smashArg (R1 a) x (cb a) (f a : R a)) :=
  let ef a := smashArg_val (efa a) in
  SmashArg f (LabelSmashLambda x (cA, cf) (smashArg_val eA) ef z).

Definition LabelSmashIf X C x c
    (T0 T : bool -> Type) (t0 t : bool)  & T true & T false :=
  @LabelSmashArg X C (T t) x c.
Canonical MatchSmashIf X C T x c t b_tt b_ff :=
  @LabelSmashIf X C x c
    (TrySmashVar T) T (TrySmashVar t) t (TrySmashVar b_tt) (TrySmashVar b_ff)
    (TrySmashIf (if t return T t then b_tt else b_ff)).
Canonical SmashIf X CT Ct Cbt Cbf x cT ct cbt cbf
             T (eT : @smashArg X CT (bool -> Type) _ x cT T)
             t (et : @smashArg X Ct bool _ x ct t)
             b_tt (ebt : @smashArg X Cbt (T true) _ x cbt b_tt)
             b_ff (ebf : @smashArg X Cbf (T false) _ x cbf b_ff) z :=
  SmashArg (if t return T t then b_tt else b_ff)
           (@LabelSmashIf X _ x (CT, Ct, Cbt, Cbf) (smashArg_val eT) T
                   (smashArg_val et) t (smashArg_val ebt) (smashArg_val ebf) z).

#[universes(polymorphic=yes)]
Definition LabelSmashProd X C x c
    (sA : Forall.argSort) (S : Forall.sort)
    (A0 A : sA) & Forall.pred_sort A S :=
  @LabelSmashArg X C S x c.

#[universes(polymorphic=yes)]
Canonical MatchSmashProd X C x c sA S A R (z : @Forall.pattern sA S A R) :=
  @LabelSmashProd X C x c sA S (TrySmashVar A) A (TrySmashVar R)
    (TrySmashProd (Forall.get z)).

#[universes(polymorphic=yes)]
Canonical SmashProd X CA CR (x : X) (cA : CA) (cR : CR)
           (sA : Forall.argSort) (S : Forall.sort)
            A (eA : smashArg sA x cA A)
            R (eR : smashArg (Forall.pred_sort A S) x cR R) z :=
  SmashArg (@Forall.Forall sA A S R)
       (LabelSmashProd x (cA, cR) (smashArg_val eA) (smashArg_val eR) z).

(*  Tests for unification order and priorities. *)
(*
Structure tag1 := MkTag1 {untag1 : unit}.
Canonical Tag1 u := MkTag1 u.
Structure tag2 := MkTag2 {untag2 : unit}.
Canonical Tag2 u := MkTag2 u.
Structure upair := Upair { upair_val : unit * unit }.
Canonical udelta u := Upair (u, u).
Goal False.
suff P : tag1 -> tag2 -> unit * unit -> Prop.
pose ut1 := untag1; pose ut2 := untag2.
suff G u1 u2 : P u1 u2 (untag1 u1, untag2 u2) -> False.
eapply G.
suff M : tag1 -> tag2 -> upair -> Prop.
suff H u1 u2 uu: M u1 u2 uu -> P u1 u2 (upair_val uu).
apply: H.
*)

Structure manifestSigmaPred I T_ (P : forall x : I, pred (T_ x)) :=
  ManifestSigmaPred {manifestSigmaPred_pilot :> unit}.
Definition LabelSigmaPred I T_ (P P1 P2 : forall x : I, pred (T_ x)) :=
  ManifestSigmaPred P tt.
Canonical MatchSigmaPred I T_ P1 P2 :=
  @LabelSigmaPred I T_ (fun x y => P1 x y && P2 x y)
                       (fun x y => TrySmashVar (P1 x y)) P2.

Structure splaySigmaPred I T_ (pT := forall x : I, {pred (T_ x)})
                         (P : pT) (P1 : {pred I}) (P2 : pT) :=
  SplaySigmaPred{ sigmaPred_label :> manifestSigmaPred P }.
Canonical InferSigmaPred I T_ C P P1 P2 c
    (eP1 : forall x y, @smashArg I C bool bool x c (P1 x)) :=
  SplaySigmaPred P1 P2
    (@LabelSigmaPred I T_ P (fun x y => smashArg_val (eP1 x y)) P2).
*)

Structure splaySigmaPred I T_ (pT := forall x : I, {pred T_ x})
                         (P : pT) (P1 : {pred I}) (P2 : pT) :=
  SplaySigmaPred{ sigmaPred_pilot :> unit }.
Canonical InferSigmaPred I T_ P1 P2 :=
  @SplaySigmaPred I T_ (fun x y => P1 x && P2 x y) P1 P2 tt.

Program Definition finpredSigma I T_ (T : sigmaEqType T_)
                      (A : finpred I) (B : forall x, finpred (T_ x)) :=
  @Finpred T [preim to_sigma of [pred z | tag z \in A & tagged z \in B _]] _.
Next Obligation.
exists [seq of_sigma (Tagged T_ y) | x <- support A, y <- support (B x)] => z.
rewrite !inE; set a := tag _; set b := tagged _ => /andP[Aa Bb].
apply/allpairsPdep; exists a, b; split; try by rewrite mem_support.
by apply/(canRL to_sigmaK); case: (to_sigma z) @a @b {Aa Bb}.
Qed.

Program Definition finpred_idK (T : eqType) f (fK : f =1 id) (P : {pred T}) 
  (E : finpredEnvelope [preim f of P]) := @Finpred T P _.
Next Obligation.
by case: E => s fPs; exists s => z; rewrite -[z in z \in P -> _]fK => /fPs. 
Qed.

Structure finpredIdPreim (T : eqType) (f : T -> T) (fK : f =1 id)
    (P Pf : {pred T}) (Cf : finpredEnvelope Pf) (FC : finpred T -> finpred T) :=
  FinpredIdPreim {finpredIdPreim_pilot :> unit}.
Canonical FinpredIdConvPreim T f fK P Cf :=
  @FinpredIdPreim T f fK P P Cf id TryIdConv.
Canonical FinpredIdKPreim T f fK P Cf :=
  @FinpredIdPreim T f fK P [preim f of P] Cf (fun=> finpred_idK fK Cf) TryIdK.

Canonical FinpredSigma I T_ (T : sigmaEqType T_) a b (P : {pred T})
                       (P0 := fun x y => P (of_sigma (Tagged T_ y)))
                       P1 P2 (eP : splaySigmaPred P0 P1 P2)
                       A (eA : @inferFinpred I P1 A)
                       B (eB : forall x, @inferFinpred (T_ x) (P2 x) (B x))
                       (C := finpredSigma T A B) (E := envelope C)
                       FC (eC : finpredIdPreim to_sigmaK P E FC) :=
  @OpFinpred T P (FC C) (LabelSigma a b eP eA eB eC).

Record finPreimFun (A B T : eqType) := FinPreimFun {
  finPreim_fun :> A -> B -> T;
  has_finPreim :> {b : T -> seq B | forall x y, y \in b (finPreim_fun x y)}
}.
Add Printing Constructor finPreimFun.

Program Definition PcanFinPreim A {B T} f g (fK : pcancel f g) :=
  @FinPreimFun A B T (fun=> f) _.
Next Obligation. by exists (seq_of_opt \o g) => _ y /=; rewrite fK inE. Qed.
Arguments PcanFinPreim A {B T} f g fK.
Definition CanFinPreim A {B T} f g (fK : cancel f g) :=
  @PcanFinPreim A B T f (Some \o g) (can_pcan fK).
Arguments CanFinPreim A {B T} f g fK.
Program Definition ComposeFinPreim {A B C T}
    (f : finPreimFun A C T) (g : finPreimFun A B C) :=
  @FinPreimFun A B T (fun x y => f x (g x y)) _.
Next Obligation.
case: f g => f [bf bfP] [g [bg bgP]] /=.
by exists (flatten \o map bg \o bf) => x y; apply/flatten_mapP; exists (g x y).
Qed.

Definition TryVal T := @id T.

Structure labelFinPreimExpr (A T : eqType) (x : A) :=
  LabelFinPreimExpr { finPreim_expr : T }.
Definition LabelFinPreimApp {A B T} (f : finPreimFun A B T) (x : A)
                                  (z z0 : labelFinPreimExpr T x) (y : B) := z0.
Definition OneFinPreimApp {A B T} x y fxy (f : finPreimFun A B T) :=
  let z := LabelFinPreimExpr x (f x y) in
  LabelFinPreimApp f z (LabelFinPreimExpr x fxy) (TryVal y).
Fixpoint ManyFinPreimApp {A B T} x y f0xy (fs : seq (finPreimFun A B T)) :=
  if fs isn't f :: fs' then LabelFinPreimExpr x f0xy else
  let z := LabelFinPreimExpr x (f x y) in
  @LabelFinPreimApp A B T f x z (ManyFinPreimApp x y f0xy fs') (TryVal y).
About ecast.
Canonical LabelValFinPreim {A T : eqType} {P} (B : @subEqType T P) x y :=
  let z := LabelFinPreimExpr x (TryVal (val y)) in
  @LabelFinPreimApp A B T (PcanFinPreim A val _ valK) x z z y.

Definition finPreim_pair A (T1 T2 : eqType) (y1 : T1) :=
  @CanFinPreim A T2 _ (pair y1) snd (frefl _).
Canonical FinPreim_pair A x (T1 T2 : eqType) (y1 : T1) (y2 : T2) :=
  OneFinPreimApp x y2 (y1, y2) (finPreim_pair A T2 y1).

<<<<<<< HEAD
Definition finPreim_Tagged A (I : eqType) i (T_ : I -> eqType) :=
  PcanFinPreim A (@Tagged I i T_) otagged_at TaggedK.
=======
Definition finPreim_Tagged A I (T_ : _ -> eqType) i :=
  PcanFinPreim A (Tagged T_) otagged_at (@TaggedK I T_ i).
>>>>>>> 75124f7e
Canonical FinPreim_Tagged A x (I : eqType) (T_ : I -> eqType) i y :=
  OneFinPreimApp x y (Tagged T_ y) (finPreim_Tagged A i T_).

Definition finPreim_Tagged2 A (I : eqType) i (T1_ T2_ : I -> eqType) y1 :=
  PcanFinPreim A (@Tagged2 I i T1_ T2_ y1) _ Tagged2K.
Canonical FinPreim_Tagged2 A x (I : eqType) (T1_ T2_ : I -> eqType) i y1 y2 :=
  OneFinPreimApp x y2 (@Tagged2 I i T1_ T2_ y1 y2) (finPreim_Tagged2 A T2_ y1).

Canonical LabelVarFinPreim {A} x := @LabelFinPreimExpr A A x x.
Definition MarkComp T := @id T.
Definition IdFinPreim A := @CanFinPreim A A A id id (frefl _).
Structure inferFinPreimApp (A : eqType) T (f : finPreimFun A A T) (x : A) :=
  InferFinPreimApp { labeled_finPreim_expr :> labelFinPreimExpr T x }.
Canonical InferFinPreimVar A x :=
  InferFinPreimApp (IdFinPreim A) (LabelVarFinPreim x).
Canonical InferFinPreimComp A B T f g x (y : inferFinPreimApp g x) z :=
  InferFinPreimApp (ComposeFinPreim f g)
     (@LabelFinPreimApp A B T (MarkComp f) x z z (finPreim_expr y)).

Structure inferFinPreim A T (fF : finpred T) (F : finpred A) (x : A) :=
  InferFinPreimPreimage { finPreim_val : T }.

Program Definition finpred_preim A T (f : finPreimFun _ A _) (fF : finpred T) :=
  @Finpred A [preim (fun x => f x x) of mem_finpred fF] _.
Next Obligation.
case: f => f [g fk] /=; exists (flatten (map g (support fF))) => x Ffx.
by apply/flatten_mapP; exists (f x x); rewrite ?mem_support.
Qed.

Definition TryPreim T := @id T.
Definition TryVar := TryPreim.

Canonical FinpredNopreim A (F : finpred A) (x : A) :=
  @InferFinPreimPreimage A A F F x (TryVar x).
Canonical FinpredPreim A T Ff f x (fx : inferFinPreimApp f x) :=
  @InferFinPreimPreimage A T Ff (finpred_preim f Ff) x
     (TryPreim (finPreim_expr fx)).

Definition LabelPreimPred {A T : eqType} (b : labeled_bool)
  (P : {pred A}) (Ff : finpred T) (f : A -> T) := b.
Canonical InferPreimPred {A T : eqType} P b (Ff : finpred T) (F : finpred A)
    (eF : forall x : A, inferFinPreim Ff F x) :=
  OpFinpred P F (LabelPreimPred b P Ff (fun x => finPreim_val (eF x))).
Definition FinpredPredFor (A T : eqType) z0 (P : {pred T}) Ff f :=
  @LabelPreimPred A T z0 [preim f of P] Ff (fun x => TryVar (TryVal (f x))).
Definition OneFinpredPred A T b0 Ff :=
  @FinpredPredFor A T (LabelBool b0) (mem_finpred Ff) Ff.
Fixpoint ManyFinpredPred {A T : eqType} b0 Ffs f :=
  if Ffs isn't Ff :: Ffs' then LabelBool b0 else
  @FinpredPredFor A T (ManyFinpredPred b0 Ffs' f) (mem_finpred Ff) Ff f.
Arguments FinpredPredFor A {T} z0 P Ff f.
Arguments OneFinpredPred A {T} b0 Ff f.
Arguments ManyFinpredPred A {T} b0 Ffs f.

Canonical Finpred_finpred {A T} y0 (F : finpred T) f :=
  OneFinpredPred A (mem_labeled F y0) F f.
Canonical Finpred_seq {A T} s f y0 :=
  @OneFinpredPred A T (mem_seq s y0) (finpred_seq s) f.
Canonical Finpred_leq A m0 n m := OneFinpredPred A (m0 <= n) (finpred_leq n) m.
Canonical Finpred_eq (A T : eqType) (a x0 y0 : T) y :=
  ManyFinpredPred A (x0 == y0 :> T) [:: finpred1 a; finpred1x a] y.

Definition finPreim_succ A := @CanFinPreim A _ _ succn predn (frefl _).
Canonical FinPreim_succ A x n := OneFinPreimApp x n n.+1 (finPreim_succ A).

Program Definition FinPreim_nat A T f g 
  (bf : forall x n, n <= g (f x n)) := @FinPreimFun A nat T f _.
Next Obligation.
by exists (fun y => iota 0 (g y).+1) => x n; rewrite mem_iota ltnS bf.
Qed.

Definition finPreim_pred A :=
  @FinPreim_nat A _ (fun=> predn) succn (fun _ n => leqSpred n).
Canonical FinPreim_pred A x y := OneFinPreimApp x y y.-1 (finPreim_pred A).

Definition finPreim_addnl A m_ :=
  @FinPreim_nat A _ (fun x n => n + m_ x) id (fun _ _ => leq_addr _ _).
Definition finPreim_addnr A m :=
  @FinPreim_nat A _ (fun x n => m + n) id (fun _ _ => leq_addl _ _).
Canonical FinPreim_addn A m m_ x n m0 n0 :=
  ManyFinPreimApp x n (m0 + n0) [:: finPreim_addnr A m; finPreim_addnl m_].

Definition finPreim_double A := @CanFinPreim A _ _ double half doubleK.
Canonical FinPreim_double A x n := OneFinPreimApp x n n.*2 (finPreim_double A).

Program Definition finPreim_half A :=
  @FinPreim_nat A _ (fun=> half) (fun n => n.*2.+1) _.
Next Obligation. by rewrite -leq_half_double. Qed.
Canonical FinPreim_half A x n := OneFinPreimApp x n (half n) (finPreim_half A).

Definition finPreim_mulnl A m_ :=
  @FinPreim_nat A _ (fun x n => n * (m_ x).+1) id
                    (fun _ _ => @leq_pmulr _ _.+1 isT).
Definition finPreim_mulnr A m :=
  @FinPreim_nat A _ (fun x n => m.+1 * n) id (fun _ _ => leq_addr _ _).
Canonical FinPreim_muln A m m_ x n m0 n0 :=
  ManyFinPreimApp x n (m0 * n0) [:: finPreim_mulnr A m; finPreim_mulnl m_].

Program Definition finPreim_expnl A m_ :=
  @FinPreim_nat A _ (fun x n => n ^ (m_ x).+1) id _.
Next Obligation. by case: n => //= n; rewrite expnS leq_pmulr // expn_gt0. Qed.
Program Definition finPreim_expnr A n2 :=
  @FinPreim_nat A _ (fun x m => n2.+2 ^ m) id _.
Next Obligation. by case: n => //= b; rewrite ltnW 1?ltn_expl. Qed.
Canonical FinPreim_expn A m n2 x n m0 n0 :=
  ManyFinPreimApp x n (m0 ^ n0) [:: finPreim_expnr A n2; finPreim_expnl m].

Definition finPreim_maxnl A m_ :=
  @FinPreim_nat A _ (fun x n => maxn n (m_ x)) id (fun _ _ => leq_maxl _ _).
Definition finPreim_maxnr A m :=
  @FinPreim_nat A _ (fun x n => maxn m n) id (fun _ _ => leq_maxr _ _).
Canonical FinPreim_maxn A m m_ x n m0 n0 :=
  ManyFinPreimApp x n (m0 * n0) [:: finPreim_maxnr A m; finPreim_maxnl m_].

Definition LabelPreimFinpred {A T : eqType}
   (Pf : {pred A}) (P P0 : {pred T}) (f : A -> T) := @id labeled_bool.
Definition LabelOnePreimFinpred {A T : eqType} op P f x0 Q0 :=
  @LabelPreimFinpred A T (fun x => op (f x) P) P
    (fun y => TryFalse (P y)) (fun x => TryVar (f x))
    (LabelBool (op x0 Q0)).
Canonical InferPreimFinpred {A T : eqType} c (Pf : {pred A}) (P : {pred T}) F Ff
           (eF : inferFinpred P F) (eFf : forall x, inferFinPreim F Ff x) :=
  OpFinpred Pf Ff
     (LabelPreimFinpred Pf P (fun=> eF) (fun x => finPreim_val (eFf x)) c).
Canonical Finpred_in {A T} P f x0 Q0 :=
  @LabelOnePreimFinpred A T (fun x P => x \in P) P f x0 Q0.

Structure finPreimOp (A B1 B2 T : eqType) := FinPreimOp {
  finPreim_op :> A -> B1 -> B2 -> T;
  finPreimOp_bounded : {b : T -> seq B1 * seq B2
    | forall x y1 y2 (bxy := b (finPreim_op x y1 y2)),
        (y1 \in bxy.1) || (y2 \in bxy.2)}}.
Program Definition FinPreimOp_nat A T h b
   (hb : forall x m1 m2, minn m1 m2 <= b (h x m1 m2)) :=
  @FinPreimOp A _ _ T h _.
Next Obligation.
pose bs z := iota 0 (b z).+1; exists (fun z => (bs z, bs z)) => x m1 m2 /=.
by rewrite !mem_iota /= !ltnS -geq_min.
Qed.

Definition LabelFinPreimAppOp {A B1 B2 T} (h : finPreimOp A B1 B2 T)
           (x : A) (z z0 : labelFinPreimExpr T x) (y1 : B1) (y2 : B2) := z0.
Definition OneFinPreimOp {A B1 B2 T} x y1 y2 hxy (h : finPreimOp A B1 B2 T) :=
  let z := LabelFinPreimExpr x (h x y1 y2) in
  LabelFinPreimAppOp h z (LabelFinPreimExpr x hxy) (TryVal y1) (TryVal y2).
Fixpoint ManyFinPreimOps {A B1 B2 T} x y1 y2 hxy hs :=
  if hs isn't h :: hs' then LabelFinPreimExpr x hxy else
  let z := LabelFinPreimExpr x (@finPreim_op A B1 B2 T h x y1 y2) in
  let z0 := ManyFinPreimOps x y1 y2 hxy hs' in
  LabelFinPreimAppOp h z z0 (TryVal y1) (TryVal y2).

Program Definition ComposeFinPreimOp {A B1 B2 T} (h : finPreimOp A B1 B2 T)
  (g1 : finPreimFun A A B1) (g2 : finPreimFun A A B2) :=
  @FinPreimFun A A T (fun x y => h x (g1 x y) (g2 x y)) _.
Next Obligation.
case: h g1 g2 => h [b hb] [g1 [b1 gb1]] [g2 [b2 gb2]] /=.
exists (fun z => flatten (map b1 (b z).1) ++ flatten (map b2 (b z).2)) => x y.
set y1 := g1 x y; set y2 := g2 x y; set z := h x y1 y2.
rewrite mem_cat; apply/orP; case/orP: (hb x y1 y2) => bz; [left | right].
  by apply/flatten_mapP; exists (g1 x y).
by apply/flatten_mapP; exists (g2 x y).
Qed.
Canonical InferFinPreimCompOp {A B1 B2 T} h g1 g2 x
     (y1 : inferFinPreimApp g1 x) (y2 : inferFinPreimApp g2 x) z :=
  InferFinPreimApp (ComposeFinPreimOp h g1 g2)
    (@LabelFinPreimAppOp A B1 B2 T h x z z
       (finPreim_expr y1) (finPreim_expr y2)).

Definition finPreim_minn A :=
  @FinPreimOp_nat A nat (fun=> minn) id (fun _ _ _ => leqnn _).
Canonical FinPreim_minn A x y1 y2 :=
  OneFinPreimOp x y1 y2 (minn y1 y2) (finPreim_minn A).

(******************************************************************************)
(*************************** Unit Tests          ******************************)
(******************************************************************************)

Arguments InferredFinpredPattern {T} _ _.
(*Definition t1 (T : choiceType) (A : {set T}) : finPred T :=
  [pred x in A]. *)

Lemma foo (D := fun T (x : T) => True) (T : eqType) (a b : T)
  (G : forall T A, D {finpred T} A -> D {pred T} A) :
   D {pred _} [pred x : {n | 5 < n} | sval x == 3].
apply: G.
Abort.

(*
Lemma foo (D := fun T (x : T) => True) (T : eqType) (a b : T)
  (G : forall T A, D {finpred T} A -> D {pred T} A) :
   D {pred _} [pred x | x.1 == a & x.2 == b].
apply: G.
by [].
Print Canonical Projections S.
suff G1 L: D (labelFinPreimExpr _ N) L -> D nat (finPreim_expr L).
have: D nat N.+1.
Set Printing All.
have bar A m n : @FinPreim_succ A m n = @FinPreim_IDN A m n.
  congr LabelFinPreimApp.

Label
Lemma foo (D := fun T (x : T) => True) (T : eqType)
  (G : forall A, D {finpred nat} A -> D {pred nat} A) :
   D {pred nat} [pred n | n < N].
refine (G _ _).
Print Canonical Projections S.
suff G1 L: D (labelFinPreimExpr _ N) L -> D nat (finPreim_expr L).
have: D nat N.+1.
Set Printing All.
have bar A m n : @FinPreim_succ A m n = @FinPreim_IDN A m n.
  congr LabelFinPreimApp.

Label
split.
refine (G1 _ _).
Print Canonical Projections IDN.
have: D _ FinPreim_succ.
rewrite /FinPreim_succ.
rewrite /OneFinPreimApp.
rewrite {1}/finPreim_succ.
rewrite /CanFinPreim /PcanFinPreim.
 simpl.
have: D _ FinPreim_succ.
rewrite /FinPreim_succ.
rewrite /OneFinPreimApp. simpl.
refine (G _ _).

have: D (finpred T) pred0.

refine (P _ _ _).
have: D _ [in s].
refine (P _ _).
rewrite /in_mem.  /=.
apply: P.
Definition D {T} (x : T) := True.
Set Printing Implicit.
Lemma foo2 (T : eqType) (x : T) 
           (P : forall A : {finpred T}, D A -> x \in A) : False.
suff Q (L : labeled_pred T) : D L -> x \in L.
have foo (A : {finpred T}) : x \in [pred x in A | x == x].
eapply Q.
Show Existentials.
*)

Definition t1' (T : choiceType) (P : finpred T) : {finpred T} :=
  [pred x in P] : {pred T}.
Definition t2 (T : choiceType) (P : {finpred T}) (Q : pred T) : finpred T :=
  [pred x | ([in P] x) && (Q x)].
Fail Definition t3 (T : choiceType) (A : {set T}) (Q : pred T) : finpred T :=
   [pred x | (x \in A) && (Q x)].
Definition t4 (T : choiceType) (P : finpred T) (Q : finpred T) : finpred T :=
   [pred x | (x \in P) || (x \in Q)].
Fail Definition t5 (T : finType) (P : pred T) : finpred T :=
   [pred x | P x].
Definition def (T : choiceType) (P Q : {pred T}) : pred T := [pred x : T | P x && Q x].
Definition t6 (T : choiceType) (P : finpred T) Q : finpred T :=
   [pred x : T | def P Q x ].

Fail Check fun (T : choiceType) (P : finpred T) => [eta P] : finpred T.
Fail Check fun (T : choiceType) (P : finpred T) => [in P] : finpred T.
Fail Check fun (T : choiceType) (A : {set T}) => [in A] : finpred T.
Fail Check fun (T : choiceType) (P : finpred T) (Q : pred T) =>
   (fun x => (P x) && (Q x)) : finpred T.
Fail Check fun (T : choiceType) (A : {set T}) (Q : pred T) =>
   (fun x => (x \in A) && (Q x)) : finpred T.
Fail Check fun (T : choiceType) (P : finpred T) (Q : finpred T) =>
   (fun x => (P x) || (Q x)) : finpred T.

Fail Check fun (T : choiceType) (P : finpred T) (Q : pred T) =>
  enum [pred x in P | Q x].

Fail Check fun (T : choiceType) (A : {set T}) => enum A.

(* Some operator definitions. *)

HB.lock Definition card {T} P := size (@support T P).
Canonical card_unlockable := Unlockable card.unlock.
Definition pred0b {T} P := @card T P == 0.
HB.lock Definition enum {T : choiceType} P := sort prec (@support T P).
Canonical enum_unlockable := Unlockable enum.unlock.
Definition pick {T} P := ohead (@enum T P).

(******************************************************************************)
(*************************** fintype starts here ******************************)
(******************************************************************************)

Declare Scope fin_quant_scope.

Definition finite_axiom (T : eqType) e :=
  forall x : T, count_mem x e = 1.

HB.mixin Record isFinite T of Equality T := {
  enum_subdef : seq T;
  enumP_subdef : finite_axiom enum_subdef
}.
(* Finiteness could be stated more simply by bounding the range of the pickle *)
(* function supplied by the Countable interface, but this would yield         *)
(* a useless computational interpretation due to the wasteful Peano integer   *)
(* encodings.                                                                 *)

(* TODO: this should not be a factory because enum_subdef will not be kept intact *)
(* HB.factory Record isFinite T of Choice T := { *)
(*   enum_subdef : seq T; *)
(*   enumP_subdef : finite_axiom enum_subdef *)
(* }. *)
(* HB.builders Context T of isFinite T. *)
(*   Definition enum : seq T. Admitted. *)
(*   Definition enumP : sorted prec enum. Admitted. *)
(*   HB.instance Definition _ := Choice_isFinite T enum enumP. *)
(* HB.end. *)

#[short(type="finType")]
HB.structure Definition Finite := {T of isFinite T & Countable T }.
(* As with Countable, the interface explicitly includes the somewhat redundant*)
(* Equality, Choice and Countable superclasses to ensure the forgetful        *)
(* inheritance criterion is met.                                              *)

Section finpred_finType.

Program Definition finpred_finType (T : finType) (P : pred T) :=
  @Finpred T P _.
Next Obligation.
exists (@enum_subdef T) => x _.
by rewrite -has_pred1 has_count (@enumP_subdef T).
Qed.

Canonical Finpred_finType (T : finType) (P : pred T) b :=
  @InferFinpred T P (finpred_finType P) (TryFinType b).

End finpred_finType.

Module Export FiniteNES.
Module Finite.

HB.lock Definition enum T := sort prec (isFinite.enum_subdef (Finite.class T)).
Canonical enum_unlockable := Unlockable enum.unlock.

Notation axiom := finite_axiom.
#[deprecated(since="mathcomp 2.0.0", note="Use isFinite.Build instead.")]
Notation EnumMixin m := (@isFinite.Build _ _ m).

Lemma uniq_enumP (T : eqType) e : uniq e -> e =i T -> axiom e.
Proof. by move=> Ue sT x; rewrite count_uniq_mem ?sT. Qed.

Lemma enum_prec_sorted T : sorted prec (enum T).
Admitted.

Section WithCountType.
Variable (T : countType).

Definition UniqMixin_deprecated e Ue (eT : e =i T) :=
  @isFinite.Build T e (uniq_enumP Ue eT).

Variable n : nat.

Definition count_enum := pmap (@pickle_inv T) (iota 0 n).

Hypothesis ubT : forall x : T, pickle x < n.

Lemma count_enumP : axiom count_enum.
Proof.
apply: uniq_enumP (pmap_uniq (@pickle_invK T) (iota_uniq _ _)) _ => x.
by rewrite mem_pmap -pickleK_inv map_f // mem_iota ubT.
Qed.

Definition CountMixin_deprecated := @isFinite.Build _ _ count_enumP.

End WithCountType.
#[deprecated(since="mathcomp 2.0.0",
  note="Use isFinite.Build and Finite.uniq_enumP instead.")]
Notation UniqMixin := UniqMixin_deprecated.
#[deprecated(since="mathcomp 2.0.0",
  note="Use isFinite.Build and Finite.count_enumP instead.")]
Notation CountMixin := CountMixin_deprecated.
End Finite.
Canonical finEnum_unlock := Unlockable Finite.enum.unlock.
End FiniteNES.

Section CanonicalFinType.
Variable (T : eqType) (s : seq T).

Definition fin_type of finite_axiom s : Type := T.

Variable (f : finite_axiom s).
Notation fT := (fin_type f).

Definition fin_pickle (x : fT) : nat := index x s.
Definition fin_unpickle (n : nat) : option fT :=
  nth None (map some s) n.
Lemma fin_pickleK : pcancel fin_pickle fin_unpickle.
Proof.
move=> x; rewrite /fin_pickle/fin_unpickle.
rewrite -(index_map Some_inj) nth_index ?map_f//.
by apply/count_memPn=> /eqP; rewrite f.
Qed.

HB.instance Definition _ := Equality.on fT.
HB.instance Definition _ := isCountable.Build fT fin_pickleK.
HB.instance Definition _ := isFinite.Build fT f.

End CanonicalFinType.

#[deprecated(since="mathcomp 2.0.0", note="Use isFinite.Build instead.")]
Notation FinMixin x := (@isFinite.Build _ _ x).
#[deprecated(since="mathcomp 2.0.0",
  note="Use isFinite.Build with Finite.uniq_enumP instead.")]
Notation UniqFinMixin := Finite.UniqMixin_deprecated.
#[deprecated(since="mathcomp 2.0.0", note="Use Finite.clone instead.")]
Notation "[ 'finType' 'of' T 'for' cT ]" := (Finite.clone T%type cT)
  (at level 0, format "[ 'finType'  'of'  T  'for'  cT ]") : form_scope.
#[deprecated(since="mathcomp 2.0.0", note="Use Finite.clone instead.")]
Notation "[ 'finType' 'of' T ]" := (Finite.clone T%type _)
  (at level 0, format "[ 'finType'  'of'  T ]") : form_scope.

(* in finset.v Definition set_pick (T : choiceType) (A : {set T}) := ohead (enum A).
Notation pick A := (set_pick (pred_set A)) (only parsing).
Notation "'pick' A" := (pick A) (at level 10, only printing).

Notation "[ 'pick' x | P ]" := (pick (fun x => P%B))
  (at level 0, x name, format "[ 'pick'  x  |  P  ]") : form_scope.
Notation "[ 'pick' x : T | P ]" := (pick (fun x : T => P%B))
  (at level 0, x name, only parsing) : form_scope.
Definition pick_true T (x : T) := true.
Reserved Notation "[ 'pick' x : T ]"
  (at level 0, x name, format "[ 'pick'  x : T ]").
Notation "[ 'pick' x : T ]" := [pick x : T | pick_true x]
  (only parsing) : form_scope.
Notation "[ 'pick' x : T ]" := [pick x : T | pick_true _]
  (only printing) : form_scope.
Notation "[ 'pick' x ]" := [pick x : _]
  (at level 0, x name, only parsing) : form_scope.
Notation "[ 'pick' x | P & Q ]" := [pick x | P && Q ]
  (at level 0, x name,
   format "[ '[hv ' 'pick'  x  |  P '/ '   &  Q ] ']'") : form_scope.
Notation "[ 'pick' x : T | P & Q ]" := [pick x : T | P && Q ]
  (at level 0, x name, only parsing) : form_scope.
Notation "[ 'pick' x 'in' A ]" := [pick x | x \in A]
  (at level 0, x name, format "[ 'pick'  x  'in'  A  ]") : form_scope.
Notation "[ 'pick' x : T 'in' A ]" := [pick x : T | x \in A]
  (at level 0, x name, only parsing) : form_scope.
Notation "[ 'pick' x 'in' A | P ]" := [pick x | x \in A & P ]
  (at level 0, x name,
   format "[ '[hv ' 'pick'  x  'in'  A '/ '   |  P ] ']'") : form_scope.
Notation "[ 'pick' x : T 'in' A | P ]" := [pick x : T | x \in A & P ]
  (at level 0, x name, only parsing) : form_scope.
Notation "[ 'pick' x 'in' A | P & Q ]" := [pick x in A | P && Q]
  (at level 0, x name, format
  "[ '[hv ' 'pick'  x  'in'  A '/ '   |  P '/ '  &  Q ] ']'") : form_scope.
Notation "[ 'pick' x : T 'in' A | P & Q ]" := [pick x : T in A | P && Q]
  (at level 0, x name, only parsing) : form_scope.

(* We lock the definitions of card and subset to mitigate divergence of the   *)
(* Coq term comparison algorithm.                                             *)
HB.lock Definition card (T : choiceType) (A : {set T}) := size (enum A).
Canonical card_unlock := Unlockable card.unlock.
*)

(* A is at level 99 to allow the notation #|G : H| in groups. *)
Reserved Notation "#| A |" (at level 0, A at level 99, format "#| A |").
Notation "#| A |" := (card ((*pred_set*) A)) (only parsing): nat_scope.
Notation "#| A |" := (card A) (only printing): nat_scope.
(*
Definition pred0b (T : choiceType) (P : finpred T) := #|P| == 0.
Prenex Implicits pred0b.
*)

Module FiniteQuant.

Variant quantified := Quantified of bool.

Delimit Scope fin_quant_scope with Q. (* Bogus, only used to declare scope. *)
Bind Scope fin_quant_scope with quantified.

Notation "F ^*" := (Quantified F) (at level 2).
Notation "F ^~" := (~~ F) (at level 2).

Section Definitions.

Variable T : finType.
Implicit Types (B : quantified) (x y : T).

Definition quant0b Bp := pred0b [pred x : T | let: F^* := Bp x x in F].
(* The first redundant argument protects the notation from  Coq's K-term      *)
(* display kludge; the second protects it from simpl and /=.                  *)
Definition ex B x y := B.
(* Binding the predicate value rather than projecting it prevents spurious    *)
(* unfolding of the boolean connectives by unification.                       *)
Definition all B x y := let: F^* := B in F^~^*.
Definition all_in C B x y := let: F^* := B in (C ==> F)^~^*.
Definition ex_in C B x y :=  let: F^* := B in (C && F)^*.

End Definitions.

Notation "[ x | B ]" := (quant0b (fun x => B x)) (at level 0, x name).
Notation "[ x : T | B ]" := (quant0b (fun x : T => B x)) (at level 0, x name).

Module Exports.

Notation ", F" := F^* (at level 200, format ", '/ '  F") : fin_quant_scope.

Notation "[ 'forall' x B ]" := [x | all B]
  (at level 0, x at level 99, B at level 200,
   format "[ '[hv' 'forall'  x B ] ']'") : bool_scope.

Notation "[ 'forall' x : T B ]" := [x : T | all B]
  (at level 0, x at level 99, B at level 200, only parsing) : bool_scope.
Notation "[ 'forall' ( x | C ) B ]" := [x | all_in C B]
  (at level 0, x at level 99, B at level 200,
   format "[ '[hv' '[' 'forall'  ( x '/  '  |  C ) ']' B ] ']'") : bool_scope.
Notation "[ 'forall' ( x : T | C ) B ]" := [x : T | all_in C B]
  (at level 0, x at level 99, B at level 200, only parsing) : bool_scope.
Notation "[ 'forall' x 'in' A B ]" := [x | all_in (x \in A) B]
  (at level 0, x at level 99, B at level 200,
   format "[ '[hv' '[' 'forall'  x '/  '  'in'  A ']' B ] ']'") : bool_scope.
Notation "[ 'forall' x : T 'in' A B ]" := [x : T | all_in (x \in A) B]
  (at level 0, x at level 99, B at level 200, only parsing) : bool_scope.
Notation ", 'forall' x B" := [x | all B]^*
  (at level 200, x at level 99, B at level 200,
   format ", '/ '  'forall'  x B") : fin_quant_scope.
Notation ", 'forall' x : T B" := [x : T | all B]^*
  (at level 200, x at level 99, B at level 200, only parsing) : fin_quant_scope.
Notation ", 'forall' ( x | C ) B" := [x | all_in C B]^*
  (at level 200, x at level 99, B at level 200,
   format ", '/ '  '[' 'forall'  ( x '/  '  |  C ) ']' B") : fin_quant_scope.
Notation ", 'forall' ( x : T | C ) B" := [x : T | all_in C B]^*
  (at level 200, x at level 99, B at level 200, only parsing) : fin_quant_scope.
Notation ", 'forall' x 'in' A B" := [x | all_in (x \in A) B]^*
  (at level 200, x at level 99, B at level 200,
   format ", '/ '  '[' 'forall'  x '/  '  'in'  A ']' B") : bool_scope.
Notation ", 'forall' x : T 'in' A B" := [x : T | all_in (x \in A) B]^*
  (at level 200, x at level 99, B at level 200, only parsing) : bool_scope.

Notation "[ 'exists' x B ]" := [x | ex B]^~
  (at level 0, x at level 99, B at level 200,
   format "[ '[hv' 'exists'  x B ] ']'") : bool_scope.
Notation "[ 'exists' x : T B ]" := [x : T | ex B]^~
  (at level 0, x at level 99, B at level 200, only parsing) : bool_scope.
Notation "[ 'exists' ( x | C ) B ]" := [x | ex_in C B]^~
  (at level 0, x at level 99, B at level 200,
   format "[ '[hv' '[' 'exists'  ( x '/  '  |  C ) ']' B ] ']'") : bool_scope.
Notation "[ 'exists' ( x : T | C ) B ]" := [x : T | ex_in C B]^~
  (at level 0, x at level 99, B at level 200, only parsing) : bool_scope.
Notation "[ 'exists' x 'in' A B ]" := [x | ex_in (x \in A) B]^~
  (at level 0, x at level 99, B at level 200,
   format "[ '[hv' '[' 'exists'  x '/  '  'in'  A ']' B ] ']'") : bool_scope.
Notation "[ 'exists' x : T 'in' A B ]" := [x : T | ex_in (x \in A) B]^~
  (at level 0, x at level 99, B at level 200, only parsing) : bool_scope.
Notation ", 'exists' x B" := [x | ex B]^~^*
  (at level 200, x at level 99, B at level 200,
   format ", '/ '  'exists'  x B") : fin_quant_scope.
Notation ", 'exists' x : T B" := [x : T | ex B]^~^*
  (at level 200, x at level 99, B at level 200, only parsing) : fin_quant_scope.
Notation ", 'exists' ( x | C ) B" := [x | ex_in C B]^~^*
  (at level 200, x at level 99, B at level 200,
   format ", '/ '  '[' 'exists'  ( x '/  '  |  C ) ']' B") : fin_quant_scope.
Notation ", 'exists' ( x : T | C ) B" := [x : T | ex_in C B]^~^*
  (at level 200, x at level 99, B at level 200, only parsing) : fin_quant_scope.
Notation ", 'exists' x 'in' A B" := [x | ex_in (x \in A) B]^~^*
  (at level 200, x at level 99, B at level 200,
   format ", '/ '  '[' 'exists'  x '/  '  'in'  A ']' B") : bool_scope.
Notation ", 'exists' x : T 'in' A B" := [x : T | ex_in (x \in A) B]^~^*
  (at level 200, x at level 99, B at level 200, only parsing) : bool_scope.

End Exports.

End FiniteQuant.
Export FiniteQuant.Exports.

Definition disjoint (T : eqType) (A : finpred T) (B : {pred T}) :=
  @pred0b T [pred x in A | B x].

Notation "[ 'disjoint' A & B ]" := (disjoint (mem A) (mem B))
  (at level 0,
   format "'[hv' [ 'disjoint' '/  '  A '/'  &  B ] ']'") : bool_scope.

HB.lock
Definition subset (T : eqType) (A : finpred T) (B : {pred T}) : bool :=
  pred0b [pred x in A | ~~ B x].
Canonical subset_unlock := Unlockable subset.unlock.

Notation "A \subset B" := (subset (mem A) (mem B))
  (at level 70, no associativity) : bool_scope.

Definition proper (T : eqType) (A B : finpred T) :=
  @subset T A B && ~~ subset B A.
Notation "A \proper B" := (proper (mem A) (mem B))
  (at level 70, no associativity) : bool_scope.

(* image, xinv, inv, and ordinal operations will be defined later. *)

Section ChoiceOpsTheory_eqType.
Variable T : eqType.
Implicit Types (A B : {finpred T}) (C D : {pred T}).
Implicit Types (P Q : pred T) (x y : T) (s : seq T).

Variant pick_spec P : option T -> Type :=
  | Pick x of P x         : pick_spec P (Some x)
  | Nopick of P =i xpred0 : pick_spec P None.

Lemma eq_card A B : A =i B -> #|A| = #|B|.
Proof. Admitted.

Lemma eq_pred0b A B : A =i B -> pred0b A = pred0b B.
Proof. by move=> eAB; congr (_ == 0); apply: eq_card. Qed.

Lemma eq_card_trans A B n : #|A| = n -> B =i A -> #|B| = n.
Proof. Admitted.

Lemma card_uniqP s : reflect (#|s| = size s) (uniq s).
Proof.
rewrite (uniq_size_uniq (support_uniq s) (mem_support _)) eq_sym unlock.
exact: eqP.
Qed.

Lemma card0 : #|@pred0 T| = 0. Proof. exact/(card_uniqP [::]). Qed.

Lemma card1 x : #|pred1 x| = 1.
Proof. by rewrite (@eq_card _ [:: x]); [exact/card_uniqP|move=> y /[!inE]]. Qed.

Lemma eq_card0 A : A =i pred0 -> #|A| = 0.
Proof. exact: eq_card_trans card0. Qed.

Lemma eq_card1 x A : A =i pred1 x -> #|A| = 1.
Proof. exact: eq_card_trans (card1 x). Qed.

(* TODO: bad name, cardsUI reserved for finset *)
Lemma cardsUI A B : #|[predU A & B]| + #|[predI A & B]| = #|A| + #|B|.
Proof.
(* check duplication *)
Admitted.

Lemma cardsID B A : #|[predI A & B]| + #|[pred x in A | x \notin B]| = #|A|.
Proof. Admitted.

Lemma cardsU1 x A : #|[predU1 x & A]| = (x \notin A) + #|A|.
Proof.
case Ax: (x \in A).
  by apply: eq_card => y /[1!inE]/=; case: eqP => // ->.
rewrite /= -(card1 x) -cardsUI addnC.
rewrite [X in X + _]eq_card0 => [|y /=].
  by apply: eq_card => // y; rewrite !inE; admit.
by rewrite !inE; case: eqP => // ->.
Admitted.

End ChoiceOpsTheory_eqType.

Section ChoiceOpsTheory_choiceType.
Variable T : choiceType.
Implicit Types (A B : {finpred T}) (C D : {pred T}).
Implicit Types (P Q : pred T) (x y : T) (s : seq T).

Lemma mem_enum A : enum A =i A.
Proof. Admitted.

Lemma enum_uniq A : uniq (enum A).
Proof. Admitted.

Lemma enum0 : enum pred0 = Nil T. Proof. Admitted.

Lemma enum1 x : enum (pred1 x) = [:: x].
Proof. Admitted.

Lemma pickP (A : finpred T) : pick_spec (A : {pred T}) (pick A).
Proof.
Admitted.

(* Should we keep it? *)
Definition set_pickP (A : finpred T) : pick_spec [in A] (pick A) := pickP A.

Lemma eq_enum A B : A =i B -> enum A = enum B.
Proof. Admitted.

Lemma eq_pick A B : A =i B -> pick A = pick B.
Proof. Admitted.

Lemma cardE A : #|A| = size (enum A).
Proof. by rewrite !unlock size_sort. Qed.

End ChoiceOpsTheory_choiceType.

Section FinOpsTheory_eqType.
Variable T : eqType.

Implicit Types (A B : {finpred T}).
Implicit Types (C D : {pred T}) (P Q : pred T) (x y : T) (s : seq T).

Lemma cardUI A B : #|[predU A & B]| + #|[predI A & B]| = #|A| + #|B|.
Proof. by rewrite cardsUI. Qed.

Lemma cardID B A : #|[predI A & B]| + #|[predD A & B]| = #|A|.
Proof.
rewrite -[RHS](cardsID B A); congr (_ + _); apply: eq_card => //.
by move=> x; rewrite !inE andbC.
Qed.

(* notes:

today:
Lemma cardU1 (T : finType) (x : T) (A : {pred T}) : #|[predU1 x & A]| = (x \notin A) + #|A|.

options for the future:
Lemma cardU1 (T : choiceType) (x : T) (A : finPred T) :
  #|[predU1 x & A]| = (x \notin A) + #|A|.
Lemma cardU1 (T : choiceType) (x : T) A S (_ : finPred_aux T [predU1 x & A] S) :
  #|S| = (x \notin A) + #|A|.
rewrite cardU1. (* works no matter how you derive the finiteness of [predU1 x & A] \*)

*)
Lemma cardU1 x A : #|[predU1 x & A]| = (x \notin A) + #|A|.
Proof. by rewrite -[RHS]cardsU1; apply: eq_card. Qed.

Lemma card2 x y : #|pred2 x y| = (x != y).+1.
Proof. by rewrite (cardU1 _ (pred1 y)) card1 addn1. Qed.

Lemma cardD1 x A : #|A| = (x \in A) + #|[predD1 A & x]|.
Proof.
case Ax: (x \in A); last first.
  by apply: eq_card => y /[!inE]/=; case: eqP => // ->.
rewrite /= -(card1 x) -cardUI addnC /=.
rewrite [X in X + _]eq_card0 => [|y]; last by rewrite !inE/=; case: eqP.
by apply: eq_card => y /[!inE] /=; case: eqP => // ->.
Qed.

Lemma card_size s : #|s| <= size s.
Proof.
by rewrite unlock (uniq_leq_size (support_uniq _))// => x /[!mem_support].
Qed.

Lemma card0_eq A : #|A| = 0 -> A =i pred0.
Proof. by move=> A0 x; apply/idP => Ax; rewrite (cardD1 x) Ax in A0. Qed.

Lemma card0P A : reflect (forall x, x \notin A) (#|A| == 0).
Proof.
apply: (iffP idP); first by move/eqP/card0_eq => + x => ->.
by move=> xA; apply/eqP/eq_card0 => x; rewrite (negbTE (xA x)).
Qed.

Lemma card_gt0P A : reflect (exists x, x \in A) (#|A| > 0).
Proof.
apply: (iffP idP).
  rewrite unlock -has_predT => /hasP[x /[!mem_support] xA _]; exists x.
  by rewrite finpred_of_eq in xA.  (* FIXME *)
by move=> -[x xA]; rewrite lt0n; apply/negP => /eqP/card0_eq /(_ x); rewrite xA.
Qed.

Lemma pred0P (P : {finpred T}) : reflect ((P : {pred T}) =1 pred0) (pred0b P).
Proof. by apply: (iffP eqP); [apply: card0_eq | apply: eq_card0]. Qed.

Lemma pred0Pn (P : {finpred T}) : reflect (exists x, x \in P) (~~ pred0b P).
Proof.
apply: (iffP idP); first by rewrite /pred0b -lt0n => /card_gt0P.
by move/card_gt0P; rewrite lt0n.
Qed.

Lemma card_le1P {A} : reflect {in A, forall x, A =i pred1 x} (#|A| <= 1).
Proof.
case ec: card => [|c].
  by apply: ReflectT => x; have /eqP/card0P {}ec := ec; rewrite (negbTE (ec x)).
rewrite ltnS leqn0 -eqSS -ec.
apply: (iffP idP); last first.
  move=> A1; apply/eqP.
  by have /card_gt0P[x /A1/eq_card1] : #|A| > 0 by rewrite ec.
move=> + x xA; rewrite (cardD1 x) xA add1n eqSS => /card0P/= + y => /(_ y).
by rewrite !inE negb_and negbK; case: eqP => [-> //| /= _ /negbTE].
Qed.

Lemma mem_card1 A : #|A| = 1 -> {x | A =i pred1 x}.
Proof.
move=> A1.
have: #|A| > 0 by rewrite A1.
rewrite unlock; case: support (mem_support A) => [//|x s xsA _]; exists x.
have /card_le1P := eq_leq A1; apply.
rewrite finpred_of_eq in xsA.  (* FIXME *)
by rewrite -xsA mem_head.  (* TODO: clean *)
Qed.

Lemma card1P A : reflect (exists x, A =i pred1 x) (#|A| == 1).
Proof.
by apply: (iffP idP) => [/eqP/mem_card1[x inA]|[x /eq_card1/eqP//]]; exists x.
Qed.

Lemma card_le1_eqP A :
  reflect {in A &, forall x, all_equal_to x} (#|A| <= 1).
Proof.
apply: (iffP card_le1P) => [Ale1 x y xA yA /=|all_eq x xA y].
  by apply/eqP; rewrite -[_ == _]/(y \in pred1 x) -Ale1.
by rewrite inE; case: (altP (y =P x)) => [->//|]; exact/contra_neqF/all_eq.
Qed.

Lemma subsetE A (B : {pred T}) : (A \subset B) = pred0b [predD A & B].
Proof. by rewrite unlock; apply: eq_pred0b => /= x; rewrite inE andbC. Qed.

Lemma subsetP A (B : {pred T}) : reflect {subset A <= B} (A \subset B).
Proof.
rewrite unlock; apply: (iffP (pred0P _)) => /=[AB0 x | sAB x /=].
  by apply/implyP/idPn; rewrite negb_imply [_ && _]AB0.
by rewrite -negb_imply; apply/negbF/implyP; apply: sAB.
Qed.

Lemma subsetPn A (B : {pred T}) :
  reflect (exists2 x, x \in A & x \notin B) (~~ (A \subset B)).
Proof.
rewrite unlock; apply: (iffP (pred0Pn _)) => [[x] | [x Ax nBx]].
  by case/andP; exists x.
by exists x; rewrite /= inE nBx andbT.
Qed.

Lemma subset_leq_card A B : A \subset B -> #|A| <= #|B|.
Proof.
move=> sAB; rewrite -(cardID A B) (@eq_card _ _ A) ?leq_addr// => x.
by rewrite !inE andbC; case Ax: (x \in A) => //; apply: subsetP Ax.
Qed.

Lemma subxx_hint (A : finpred T) : subset A A.
Proof. exact/(subsetP A). Qed.  (* TODO: understand why we need the argument A *)
Hint Resolve subxx_hint : core.

(* The parametrization by predType makes it easier to apply subxx. *)
Lemma subxx (A : {finpred T}) : A \subset A.
Proof. by []. Qed.

Lemma eq_subset A B : A =i B -> subset (mem A) =1 subset (mem B).
Proof.
move=> eqAB C; rewrite !unlock.
(* by apply: eq_pred0b => /= x; rewrite !inE /= eqAB. *)
by apply: eq_pred0b => /= x /[!inE]; rewrite [X in X && _]eqAB.  (* FIXME: pattern *)
Qed.

Lemma eq_subset_r A B :
   A =i B -> (@subset T)^~ (mem A) =1 (@subset T)^~ (mem B).
Proof.
move=> eqAB C; rewrite !unlock.
by apply: eq_pred0b => x /= /[!inE]; rewrite [X in ~~ X]eqAB. (* FIXME: pattern *)
Qed.

Lemma eq_subxx A B : A =i B -> A \subset B.
Proof. by move/eq_subset->. Qed.

Lemma subset_predT A : A \subset T.
Proof. exact/subsetP. Qed.

Lemma subset_pred1 (A : {pred T}) x : (pred1 x \subset A) = (x \in A).
Proof. by apply/subsetP/idP=> [-> // | Ax y /eqP-> //]; apply: eqxx. Qed.

Lemma subset_eqP A B : reflect (A =i B) ((A \subset B) && (B \subset A)).
Proof.
apply: (iffP andP) => [[sAB sBA] x| eqAB]; last by rewrite !eq_subxx.
by apply/idP/idP; apply: subsetP.
Qed.

Lemma subset_cardP A B : #|A| = #|B| -> reflect (A =i B) (A \subset B).
Proof.
move=> eqcAB; case: (subsetP A B) (subset_eqP A B) => //= sAB.
case: (subsetP B A) => [//|[]] x Bx; apply/idPn => Ax.
case/idP: (ltnn #|A|); rewrite {2}eqcAB (cardD1 x B) Bx /=.
apply: subset_leq_card; apply/subsetP=> y Ay; rewrite inE /= andbC.
by rewrite [X in X && _]sAB//=; apply/eqP => eqyx; rewrite -eqyx Ay in Ax.
Qed.

Lemma subset_leqif_card A B : A \subset B -> #|A| <= #|B| ?= iff (B \subset A).
Proof.
move=> sAB; split; [exact: subset_leq_card | apply/eqP/idP].
  by move/subset_cardP=> sABP; rewrite (eq_subset_r (sABP sAB)).
by move=> sBA; apply: eq_card; apply/subset_eqP; rewrite sAB.
Qed.

Lemma subset_trans A B (C : {pred T}) : A \subset B -> B \subset C -> A \subset C.
Proof.
by move/subsetP=> sAB /subsetP=> sBC; apply/subsetP=> x /sAB; apply: sBC.
Qed.

Lemma subset_all s (A : {pred T}) : (s \subset A) = all [in A] s.
Proof. exact: (sameP (subsetP s A) allP). Qed.

Lemma subset_cons s x : s \subset x :: s.
Proof. by apply/(subsetP s) => y /[!inE] ->; rewrite orbT. Qed.

Lemma subset_cons2 s1 s2 x : s1 \subset s2 -> x :: s1 \subset x :: s2.
Proof.
move=> ?; apply/(subsetP (x :: s1)) => y /[!inE]; case: eqP => // _.
exact: (subsetP s1).
Qed.

Lemma subset_catl s s' : s \subset s ++ s'.
Proof. by apply/(subsetP s)=> x xins; rewrite mem_cat xins. Qed.

Lemma subset_catr s s' : s \subset s' ++ s.
Proof. by apply/(subsetP s) => x xins; rewrite mem_cat xins orbT. Qed.

Lemma subset_cat2 s1 s2 s3 : s1 \subset s2 -> s3 ++ s1 \subset s3 ++ s2.
Proof.
move=> /(subsetP s1) s12; apply/(subsetP (s3 ++ s1)) => x.
by rewrite !mem_cat => /orP[->|/s12->]; rewrite ?orbT.
Qed.

Lemma filter_subset p s : [seq a <- s | p a] \subset s.
Proof. by apply/(subsetP (filter _ _))=> x; rewrite mem_filter => /andP[]. Qed.

Lemma subset_filter p s1 s2 :
  s1 \subset s2 -> [seq a <- s1 | p a] \subset [seq a <- s2 | p a].
Proof.
move/(subsetP s1)=> s12; apply/(subsetP (filter _ _))=> x.
by rewrite !mem_filter=> /andP[-> /s12].
Qed.

Lemma properE A B : A \proper B = (A \subset B) && ~~ (B \subset A).
Proof. by []. Qed.

Lemma properP A B :
  reflect (A \subset B /\ (exists2 x, x \in B & x \notin A)) (A \proper B).
Proof. by rewrite properE; apply: (iffP andP) => [] [-> /subsetPn]. Qed.

Lemma proper_sub A B : A \proper B -> A \subset B.
Proof. by case/andP. Qed.

Lemma proper_subn A B : A \proper B -> ~~ (B \subset A).
Proof. by case/andP. Qed.

Lemma proper_trans (A B C : {finpred T}) : A \proper B -> B \proper C -> A \proper C.
Proof.
case/properP=> sAB [x Bx nAx] /properP[sBC [y Cy nBy]].
rewrite properE (subset_trans sAB) //=; apply/subsetPn; exists y => //.
by apply: contra nBy; apply: subsetP.
Qed.

Lemma proper_sub_trans (A B C : {finpred T}) : A \proper B -> B \subset C -> A \proper C.
Proof.
case/properP=> sAB [x Bx nAx] sBC; rewrite properE (subset_trans sAB) //.
by apply/subsetPn; exists x; rewrite ?(subsetP _ _ sBC).
Qed.

Lemma sub_proper_trans (A B C : {finpred T}) : A \subset B -> B \proper C -> A \proper C.
Proof.
move=> sAB /properP[sBC [x Cx nBx]]; rewrite properE (subset_trans sAB) //.
by apply/subsetPn; exists x => //; apply: contra nBx; apply: subsetP.
Qed.

Lemma proper_card A B : A \proper B -> #|A| < #|B|.
Proof.
by case/andP=> sAB nsAB; rewrite ltn_neqAle !(@subset_leqif_card A B sAB) andbT. (* FIXME: why do we need arguments A and B *)
Qed.

Lemma proper_irrefl A : ~~ (A \proper A).
Proof. by rewrite properE subxx. Qed.

Lemma properxx A : (A \proper A) = false.
Proof. by rewrite properE subxx. Qed.

Lemma eq_proper A B : A =i B -> proper (mem A) =1 proper (mem B).
Proof.
move=> eAB C; congr (_ && _); first exact: (eq_subset eAB).
by rewrite (eq_subset_r eAB).
Qed.

Lemma eq_proper_r A B :
  A =i B -> (@proper T)^~ (mem A) =1 (@proper T)^~ (mem B).
Proof.
move=> eAB C; congr (_ && _); first exact: (eq_subset_r eAB).
by rewrite (eq_subset eAB).
Qed.

Lemma card_geqP {A n} :
  reflect (exists s, [/\ uniq s, size s = n & {subset s <= A}]) (n <= #|A|).
Proof.
apply: (iffP idP) => [n_le_A|[s] [uniq_s size_s /(subsetP s) subA]]; last first.
  by rewrite -size_s -(card_uniqP _ uniq_s); exact: subset_leq_card.
exists (take n (support A)); rewrite take_uniq ?support_uniq // size_take.
split=> //; last by move=> x /mem_take; rewrite mem_support finpred_of_eq.
case: (ltnP n (size (support A))) => // size_A.
by apply/eqP; rewrite eqn_leq size_A /=; rewrite unlock in n_le_A.
Qed.

Lemma card_gt1P A :
  reflect (exists x y, [/\ x \in A, y \in A & x != y]) (1 < #|A|).
Proof.
apply: (iffP card_geqP) => [[s] []|[x] [y] [xA yA xDy]].
  case: s => [|a [|b []]]//= /[!(inE, andbT)] aDb _ subD.
  by exists a, b; rewrite aDb !subD ?inE ?eqxx ?orbT.
by exists [:: x; y]; rewrite /= !inE xDy; split=> // z /[!inE] /pred2P[]->.
Qed.

Lemma card_gt2P A :
  reflect (exists x y z,
              [/\ x \in A, y \in A & z \in A] /\ [/\ x != y, y != z & z != x])
          (2 < #|A|).
Proof.
apply: (iffP card_geqP) => [[s] []|[x] [y] [z] [[xD yD zD] [xDy xDz yDz]]].
  case: s => [|x [|y [|z []]]]//=; rewrite !inE !andbT negb_or -andbA.
  case/and3P => xDy xDz yDz _ subA.
  by exists x, y, z; rewrite xDy yDz eq_sym xDz !subA ?inE ?eqxx ?orbT.
exists [:: x; y; z]; rewrite /= !inE negb_or xDy xDz eq_sym yDz; split=> // u.
by rewrite !inE => /or3P [] /eqP->.
Qed.

FIN.

Lemma disjoint_sym A B : [disjoint A & B] = [disjoint B & A].
Proof. by congr (_ == 0); apply: eq_card => x; apply: andbC. Qed.

Lemma eq_disjoint A B : A =i B -> disjoint (mem A) =1 disjoint (mem B).
Proof.
move=> eqAB C; congr (_ == 0); apply: eq_card => x /=.
by rewrite!inE [X in X && _]eqAB.
Qed.

Lemma eq_disjoint_r (A B : {pred T}) : A =i B ->
  (@disjoint T)^~ (mem A) =1 (@disjoint T)^~ (mem B).
Proof.
move=> eqAB C; congr (_ == 0); apply: eq_card => x /=.
by rewrite !inE [X in _ && X]eqAB.
Qed.

Lemma disjointFr A (B : {pred T}) x : [disjoint A & B] ->
  x \in A -> x \in B = false.
Proof.
move/pred0P/(_ x) => /=; rewrite -[X in X && _]/(x \in A).
by case: (x \in A).
Qed.

Lemma disjointFl A (B : {pred T}) x : [disjoint A & B] ->
  x \in B -> x \in A = false.
Proof.
move/pred0P/(_ x) => /=; rewrite -[X in _ && X]/(x \in B) andbC.
by case: (x \in B).
Qed.

Lemma disjoint0 (A : {pred T}) : [disjoint pred0 & A].
Proof. exact/(pred0P (finpredIr _ _)). Qed.  (* FIXME: was exact/pred0P *)

Lemma eq_disjoint0 A (B : {pred T}) : A =i pred0 -> [disjoint A & B].
Proof. by move/(@eq_disjoint _ pred0)->; apply: disjoint0. Qed.

Lemma disjoint1 x (A : {pred T}) : [disjoint pred1 x & A] = (x \notin A).
Proof.
apply/idP/idP.
  by move/pred0P => /= /(_ x)/=; rewrite eqxx/= => /negbT.
by move=> /negbTE xA; apply/pred0P => y /=; case: eqP => // -> /=.
Qed.

Lemma eq_disjoint1 x A (B : {pred T}) :
  A =i pred1 x ->  [disjoint A & B] = (x \notin B).
Proof. by move/(@eq_disjoint _ (pred1 x))->; apply: disjoint1. Qed.

Lemma disjointU A B (C : {pred T}) :
  [disjoint [predU A & B] & C] = [disjoint A & C] && [disjoint B & C].
Proof.
case: [disjoint A & C] / (pred0P (predI [in A] C)) => [A0 | nA0] /=.
  by apply: eq_pred0b => x /=; rewrite [x \in _]andb_orl [X in X || _]A0.
apply/pred0P=> nABC; case: nA0 => x; apply/idPn=> /=; move/(_ x): nABC.
by rewrite [_ x]andb_orl; case/norP.
Qed.

Lemma disjointU1 x A (B : {pred T}) :
  [disjoint [predU1 x & A] & B] = (x \notin B) && [disjoint A & B].
Proof. by rewrite disjointU disjoint1. Qed.

Lemma disjoint_cons x s (B : {pred T}) :
  [disjoint x :: s & B] = (x \notin B) && [disjoint s & B].
Proof. exact: (disjointU1 x [pred x | x \in s] B). Qed.

Lemma disjoint_has s (A : {pred T}) : [disjoint s & A] = ~~ has [in A] s.
Proof.
apply/negbRL; apply/pred0Pn/hasP => [[x /andP[]]|[x]]; exists x => //.
exact/andP.
Qed.

Lemma disjoint_cat s1 s2 A :
  [disjoint s1 ++ s2 & A] = [disjoint s1 & A] && [disjoint s2 & A].
Proof. by rewrite !disjoint_has has_cat negb_or. Qed.

End OpsTheory_eqType.

Section OpsTheory_choiceType.

End OpsTheory_choiceType.

Section FinOpsTheory_finType.
Variable T : finType.

Implicit Types (A B C D : {pred T}) (P Q : pred T) (x y : T) (s : seq T).

Lemma fintype_le1P : reflect (forall x : T, all_equal_to x) (#|T| <= 1).
Proof. apply: (iffP (card_le1_eqP {:T})); [exact: in2T | exact: in2W]. Qed.

Lemma fintype1 : #|T| = 1 -> {x : T | all_equal_to x}.
Proof.
by move=> /mem_card1[x ex]; exists x => y; suff: y \in T by rewrite ex => /eqP.
Qed.

Lemma enumP : Finite.axiom (Finite.enum T).
Proof.
rewrite unlock => x.
Admitted.

Lemma enumT : enum T = Finite.enum T.
Proof. Admitted.

Lemma cardT : #|T| = size (enum T). Proof. by rewrite cardE. Qed.

Lemma eq_cardT A : A =i predT -> #|A| = size (enum T).
Proof. exact: eq_card_trans cardT. Qed.

Lemma cardUI A B : #|[predU A & B]| + #|[predI A & B]| = #|A| + #|B|.
Proof.
Fail rewrite cardsUI. (* fixme by using finiteness only at the leafs *)
by rewrite -[RHS]cardsUI; congr (_ + _); apply: eq_card.
Qed.

Lemma cardID B A : #|[predI A & B]| + #|[predD A & B]| = #|A|.
Proof.
rewrite -[RHS](cardsID B A); congr (_ + _); apply: eq_card => //.
by move=> x; rewrite !inE andbC.
Qed.

Lemma cardC A : #|A| + #|[predC A]| = #|T|.
Proof. Admitted.
(* notes:

today:
Lemma cardU1 (T : finType) (x : T) (A : {pred T}) : #|[predU1 x & A]| = (x \notin A) + #|A|.

options for the future:
Lemma cardU1 (T : choiceType) (x : T) (A : finPred T) :
  #|[predU1 x & A]| = (x \notin A) + #|A|.
Lemma cardU1 (T : choiceType) (x : T) A S (_ : finPred_aux T [predU1 x & A] S) :
  #|S| = (x \notin A) + #|A|.
rewrite cardU1. (* works no matter how you derive the finiteness of [predU1 x & A] *)

*)
Lemma cardU1 x A : #|[predU1 x & A]| = (x \notin A) + #|A|.
Proof. by rewrite -cardsU1; apply: eq_card. Qed.

Lemma card2 x y : #|pred2 x y| = (x != y).+1.
Proof. by rewrite cardU1 card1 addn1. Qed.

Lemma cardC1 x : #|predC1 x| = #|T|.-1.
Proof. by rewrite -(cardC (pred1 x)) card1. Qed.

Lemma cardD1 x A : #|A| = (x \in A) + #|[predD1 A & x]|.
Proof.
case Ax: (x \in A); last first.
  by apply: eq_card => y /[!inE]/=; case: eqP => // ->.
rewrite /= -(card1 x) -cardUI addnC /=.
rewrite [#|predI _ _|]eq_card0 => [|y]; last by rewrite !inE; case: eqP.
by apply: eq_card => y /[!inE]; case: eqP => // ->.
Qed.

Lemma max_card A : #|A| <= #|T|.
Proof. by rewrite -(cardC A) leq_addr. Qed.

Lemma card_size s : #|s| <= size s.
Proof.
elim: s => [|x s IHs] /=; first by rewrite card0.
by rewrite cardU1 /=; case: (~~ _) => //; apply: leqW.
Qed.

Lemma card_uniqP s : reflect (#|s| = size s) (uniq s).
Proof.
(* TODO(gg): old thm, revisit the proof using the theory of permutations from seq.v *)
elim: s => [|x s IHs]; first by left; apply: card0.
rewrite cardU1 /= /addn; case: {+}(x \in s) => /=.
  by right=> card_Ssz; have:= card_size s; rewrite card_Ssz ltnn.
by apply: (iffP IHs) => [<-| [<-]].
Qed.

Lemma card0_eq A : #|A| = 0 -> A =i pred0.
Proof. by move=> A0 x; apply/idP => Ax; rewrite (cardD1 x) Ax in A0. Qed.

Lemma fintype0 : T -> #|T| <> 0. Proof. by move=> x /card0_eq/(_ x). Qed.

Lemma pred0P P : reflect (P =1 pred0) (pred0b P).
Proof. by apply: (iffP eqP); [apply: card0_eq | apply: eq_card0]. Qed.

Lemma pred0Pn P : reflect (exists x, P x) (~~ pred0b P).
Proof.
case: (pickP P) => [x Px | P0].
  by rewrite (introN (pred0P P)) => [|P0]; [left; exists x | rewrite P0 in Px].
by rewrite -lt0n eq_card0 //; right=> [[x]]; rewrite P0.
Qed.

Lemma card_gt0P A : reflect (exists i, i \in A) (#|A| > 0).
Proof. by rewrite lt0n; apply: pred0Pn. Qed.

Lemma card_le1P {A} : reflect {in A, forall x, A =i pred1 x} (#|A| <= 1).
Proof.
apply: (iffP idP) => [A1 x xA y|]; last first.
  by have [/= x xA /(_ _ xA)/eq_card1->|/eq_card0->//] := pickP [in A].
move: A1; rewrite (cardD1 x) xA ltnS leqn0 => /eqP/card0_eq/(_ y).
by rewrite !inE; have [->|]:= eqP.
Qed.

Lemma mem_card1 A : #|A| = 1 -> {x | A =i pred1 x}.
Proof.
move=> A1; have /card_gt0P/sigW[x xA]: #|A| > 0 by rewrite A1.
by exists x; apply/card_le1P; rewrite ?A1.
Qed.

Lemma card1P A : reflect (exists x, A =i pred1 x) (#|A| == 1).
Proof.
by apply: (iffP idP) => [/eqP/mem_card1[x inA]|[x /eq_card1/eqP//]]; exists x.
Qed.

Lemma card_le1_eqP A :
  reflect {in A &, forall x, all_equal_to x} (#|A| <= 1).
Proof.
apply: (iffP card_le1P) => [Ale1 x y xA yA /=|all_eq x xA y].
  by apply/eqP; rewrite -[_ == _]/(y \in pred1 x) -Ale1.
by rewrite inE; case: (altP (y =P x)) => [->//|]; exact/contra_neqF/all_eq.
Qed.

Lemma fintype_le1P : reflect (forall x : T, all_equal_to x) (#|T| <= 1).
Proof. apply: (iffP (card_le1_eqP {:T})); [exact: in2T | exact: in2W]. Qed.

Lemma fintype1 : #|T| = 1 -> {x : T | all_equal_to x}.
Proof.
by move=> /mem_card1[x ex]; exists x => y; suff: y \in T by rewrite ex => /eqP.
Qed.

Lemma fintype1P : reflect (exists x, all_equal_to x) (#|T| == 1).
Proof.
apply: (iffP idP) => [/eqP/fintype1|] [x eqx]; first by exists x.
by apply/card1P; exists x => y; rewrite eqx !inE eqxx.
Qed.

Lemma subsetE A B : (A \subset B) = pred0b [predD A & B].
Proof. by rewrite unlock. Qed.

Lemma subsetP A B : reflect {subset A <= B} (A \subset B).
Proof.
rewrite unlock; apply: (iffP (pred0P _)) => [AB0 x | sAB x /=].
  by apply/implyP; apply/idPn; rewrite negb_imply andbC [_ && _]AB0.
by rewrite andbC -negb_imply; apply/negbF/implyP; apply: sAB.
Qed.

Lemma subsetPn A B :
  reflect (exists2 x, x \in A & x \notin B) (~~ (A \subset B)).
Proof.
rewrite unlock; apply: (iffP (pred0Pn _)) => [[x] | [x Ax nBx]].
  by case/andP; exists x.
by exists x; rewrite /= nBx.
Qed.

Lemma subset_leq_card A B : A \subset B -> #|A| <= #|B|.
Proof.
move=> sAB.
rewrite -(cardID A B) [#|predI _ _|](@eq_card _ A) ?leq_addr //= => x.
by rewrite !inE andbC; case Ax: (x \in A) => //; apply: subsetP Ax.
Qed.

Lemma subxx_hint (mA : mem_pred T) : subset mA mA.
Proof.
by case: mA => A; have:= introT (subsetP A A); rewrite !unlock => ->.
Qed.
Hint Resolve subxx_hint : core.

(* The parametrization by predType makes it easier to apply subxx. *)
Lemma subxx (pT : predType T) (pA : pT) : pA \subset pA.
Proof. by []. Qed.

Lemma eq_subset A B : A =i B -> subset (mem A) =1 subset (mem B).
Proof.
move=> eqAB [C]; rewrite !unlock; congr (_ == 0).
by apply: eq_card => x; rewrite inE /= eqAB.
Qed.

Lemma eq_subset_r A B :
   A =i B -> (@subset T)^~ (mem A) =1 (@subset T)^~ (mem B).
Proof.
move=> eqAB [C]; rewrite !unlock; congr (_ == 0).
by apply: eq_card => x; rewrite !inE /= eqAB.
Qed.

Lemma eq_subxx A B : A =i B -> A \subset B.
Proof. by move/eq_subset->. Qed.

Lemma subset_predT A : A \subset T.
Proof. exact/subsetP. Qed.

Lemma predT_subset A : T \subset A -> forall x, x \in A.
Proof. by move/subsetP=> allA x; apply: allA. Qed.

Lemma subset_pred1 A x : (pred1 x \subset A) = (x \in A).
Proof. by apply/subsetP/idP=> [-> // | Ax y /eqP-> //]; apply: eqxx. Qed.

Lemma subset_eqP A B : reflect (A =i B) ((A \subset B) && (B \subset A)).
Proof.
apply: (iffP andP) => [[sAB sBA] x| eqAB]; last by rewrite !eq_subxx.
by apply/idP/idP; apply: subsetP.
Qed.

Lemma subset_cardP A B : #|A| = #|B| -> reflect (A =i B) (A \subset B).
Proof.
move=> eqcAB; case: (subsetP A B) (subset_eqP A B) => //= sAB.
case: (subsetP B A) => [//|[]] x Bx; apply/idPn => Ax.
case/idP: (ltnn #|A|); rewrite {2}eqcAB (cardD1 x B) Bx /=.
apply: subset_leq_card; apply/subsetP=> y Ay; rewrite inE /= andbC.
by rewrite sAB //; apply/eqP => eqyx; rewrite -eqyx Ay in Ax.
Qed.

Lemma subset_leqif_card A B : A \subset B -> #|A| <= #|B| ?= iff (B \subset A).
Proof.
move=> sAB; split; [exact: subset_leq_card | apply/eqP/idP].
  by move/subset_cardP=> sABP; rewrite (eq_subset_r (sABP sAB)).
by move=> sBA; apply: eq_card; apply/subset_eqP; rewrite sAB.
Qed.

Lemma subset_trans A B C : A \subset B -> B \subset C -> A \subset C.
Proof.
by move/subsetP=> sAB /subsetP=> sBC; apply/subsetP=> x /sAB; apply: sBC.
Qed.

Lemma subset_all s A : (s \subset A) = all [in A] s.
Proof. exact: (sameP (subsetP _ _) allP). Qed.

Lemma subset_cons s x : s \subset x :: s.
Proof. by apply/subsetP => y /[!inE] ->; rewrite orbT. Qed.

Lemma subset_cons2 s1 s2 x : s1 \subset s2 -> x :: s1 \subset x :: s2.
Proof.
by move=> ?; apply/subsetP => y /[!inE]; case: eqP => // _; apply: subsetP.
Qed.

Lemma subset_catl s s' : s \subset s ++ s'.
Proof. by apply/subsetP=> x xins; rewrite mem_cat xins. Qed.

Lemma subset_catr s s' : s \subset s' ++ s.
Proof. by apply/subsetP => x xins; rewrite mem_cat xins orbT. Qed.

Lemma subset_cat2 s1 s2 s3 : s1 \subset s2 -> s3 ++ s1 \subset s3 ++ s2.
Proof.
move=> /subsetP s12; apply/subsetP => x.
by rewrite !mem_cat => /orP[->|/s12->]; rewrite ?orbT.
Qed.

Lemma filter_subset p s : [seq a <- s | p a] \subset s.
Proof. by apply/subsetP=> x; rewrite mem_filter => /andP[]. Qed.

Lemma subset_filter p s1 s2 :
  s1 \subset s2 -> [seq a <- s1 | p a] \subset [seq a <- s2 | p a].
Proof.
by move/subsetP=> s12; apply/subsetP=> x; rewrite !mem_filter=> /andP[-> /s12].
Qed.

Lemma properE A B : A \proper B = (A \subset B) && ~~ (B \subset A).
Proof. by []. Qed.

Lemma properP A B :
  reflect (A \subset B /\ (exists2 x, x \in B & x \notin A)) (A \proper B).
Proof. by rewrite properE; apply: (iffP andP) => [] [-> /subsetPn]. Qed.

Lemma proper_sub A B : A \proper B -> A \subset B.
Proof. by case/andP. Qed.

Lemma proper_subn A B : A \proper B -> ~~ (B \subset A).
Proof. by case/andP. Qed.

Lemma proper_trans A B C : A \proper B -> B \proper C -> A \proper C.
Proof.
case/properP=> sAB [x Bx nAx] /properP[sBC [y Cy nBy]].
rewrite properE (subset_trans sAB) //=; apply/subsetPn; exists y => //.
by apply: contra nBy; apply: subsetP.
Qed.

Lemma proper_sub_trans A B C : A \proper B -> B \subset C -> A \proper C.
Proof.
case/properP=> sAB [x Bx nAx] sBC; rewrite properE (subset_trans sAB) //.
by apply/subsetPn; exists x; rewrite ?(subsetP _ _ sBC).
Qed.

Lemma sub_proper_trans A B C : A \subset B -> B \proper C -> A \proper C.
Proof.
move=> sAB /properP[sBC [x Cx nBx]]; rewrite properE (subset_trans sAB) //.
by apply/subsetPn; exists x => //; apply: contra nBx; apply: subsetP.
Qed.

Lemma proper_card A B : A \proper B -> #|A| < #|B|.
Proof.
by case/andP=> sAB nsBA; rewrite ltn_neqAle !(subset_leqif_card sAB) andbT.
Qed.

Lemma proper_irrefl A : ~~ (A \proper A).
Proof. by rewrite properE subxx. Qed.

Lemma properxx A : (A \proper A) = false.
Proof. by rewrite properE subxx. Qed.

Lemma eq_proper A B : A =i B -> proper (mem A) =1 proper (mem B).
Proof.
move=> eAB [C]; congr (_ && _); first exact: (eq_subset eAB).
by rewrite (eq_subset_r eAB).
Qed.

Lemma eq_proper_r A B :
  A =i B -> (@proper T)^~ (mem A) =1 (@proper T)^~ (mem B).
Proof.
move=> eAB [C]; congr (_ && _); first exact: (eq_subset_r eAB).
by rewrite (eq_subset eAB).
Qed.

Lemma card_geqP {A n} :
  reflect (exists s, [/\ uniq s, size s = n & {subset s <= A}]) (n <= #|A|).
Proof.
apply: (iffP idP) => [n_le_A|[s] [uniq_s size_s /subsetP subA]]; last first.
  by rewrite -size_s -(card_uniqP _ uniq_s); exact: subset_leq_card.
exists (take n (enum A)); rewrite take_uniq ?enum_uniq // size_take.
split => //; last by move => x /mem_take; rewrite mem_enum.
case: (ltnP n (size (enum A))) => // size_A.
by apply/eqP; rewrite eqn_leq size_A -cardE n_le_A.
Qed.

Lemma card_gt1P A :
  reflect (exists x y, [/\ x \in A, y \in A & x != y]) (1 < #|A|).
Proof.
apply: (iffP card_geqP) => [[s] []|[x] [y] [xA yA xDy]].
  case: s => [|a [|b []]]//= /[!(inE, andbT)] aDb _ subD.
  by exists a, b; rewrite aDb !subD ?inE ?eqxx ?orbT.
by exists [:: x; y]; rewrite /= !inE xDy; split=> // z /[!inE] /pred2P[]->.
Qed.

Lemma card_gt2P A :
  reflect (exists x y z,
              [/\ x \in A, y \in A & z \in A] /\ [/\ x != y, y != z & z != x])
          (2 < #|A|).
Proof.
apply: (iffP card_geqP) => [[s] []|[x] [y] [z] [[xD yD zD] [xDy xDz yDz]]].
  case: s => [|x [|y [|z []]]]//=; rewrite !inE !andbT negb_or -andbA.
  case/and3P => xDy xDz yDz _ subA.
  by exists x, y, z; rewrite xDy yDz eq_sym xDz !subA ?inE ?eqxx ?orbT.
exists [:: x; y; z]; rewrite /= !inE negb_or xDy xDz eq_sym yDz; split=> // u.
by rewrite !inE => /or3P [] /eqP->.
Qed.

Lemma disjoint_sym A B : [disjoint A & B] = [disjoint B & A].
Proof. by congr (_ == 0); apply: eq_card => x; apply: andbC. Qed.

Lemma eq_disjoint A B : A =i B -> disjoint (mem A) =1 disjoint (mem B).
Proof.
by move=> eqAB [C]; congr (_ == 0); apply: eq_card => x; rewrite !inE eqAB.
Qed.

Lemma eq_disjoint_r A B : A =i B ->
  (@disjoint T)^~ (mem A) =1 (@disjoint T)^~ (mem B).
Proof.
by move=> eqAB [C]; congr (_ == 0); apply: eq_card => x; rewrite !inE eqAB.
Qed.

Lemma subset_disjoint A B : (A \subset B) = [disjoint A & [predC B]].
Proof. by rewrite disjoint_sym unlock. Qed.

Lemma disjoint_subset A B : [disjoint A & B] = (A \subset [predC B]).
Proof.
by rewrite subset_disjoint; apply: eq_disjoint_r => x; rewrite !inE /= negbK.
Qed.

Lemma disjointFr A B x : [disjoint A & B] -> x \in A -> x \in B = false.
Proof. by move/pred0P/(_ x) => /=; case: (x \in A). Qed.

Lemma disjointFl A B x : [disjoint A & B] -> x \in B -> x \in A = false.
Proof. rewrite disjoint_sym; exact: disjointFr. Qed.

Lemma disjointWl A B C :
   A \subset B -> [disjoint B & C] -> [disjoint A & C].
Proof. by rewrite 2!disjoint_subset; apply: subset_trans. Qed.

Lemma disjointWr A B C : A \subset B -> [disjoint C & B] -> [disjoint C & A].
Proof. rewrite ![[disjoint C & _]]disjoint_sym. exact:disjointWl. Qed.

Lemma disjointW A B C D :
  A \subset B -> C \subset D -> [disjoint B & D] -> [disjoint A & C].
Proof.
by move=> subAB subCD BD; apply/(disjointWl subAB)/(disjointWr subCD).
Qed.

Lemma disjoint0 A : [disjoint pred0 & A].
Proof. exact/pred0P. Qed.

Lemma eq_disjoint0 A B : A =i pred0 -> [disjoint A & B].
Proof. by move/eq_disjoint->; apply: disjoint0. Qed.

Lemma disjoint1 x A : [disjoint pred1 x & A] = (x \notin A).
Proof.
apply/negbRL/(sameP (pred0Pn _))=> /=.
apply: introP => [Ax | notAx [_ /andP[/eqP->]]]; last exact: negP.
by exists x; rewrite inE eqxx.
Qed.

Lemma eq_disjoint1 x A B :
  A =i pred1 x ->  [disjoint A & B] = (x \notin B).
Proof. by move/eq_disjoint->; apply: disjoint1. Qed.

Lemma disjointU A B C :
  [disjoint predU A B & C] = [disjoint A & C] && [disjoint B & C].
Proof.
case: [disjoint A & C] / (pred0P (xpredI A C)) => [A0 | nA0] /=.
  by congr (_ == 0); apply: eq_card => x; rewrite [x \in _]andb_orl A0.
apply/pred0P=> nABC; case: nA0 => x; apply/idPn=> /=; move/(_ x): nABC.
by rewrite [_ x]andb_orl; case/norP.
Qed.

Lemma disjointU1 x A B :
  [disjoint predU1 x A & B] = (x \notin B) && [disjoint A & B].
Proof. by rewrite disjointU disjoint1. Qed.

Lemma disjoint_cons x s B :
  [disjoint x :: s & B] = (x \notin B) && [disjoint s & B].
Proof. exact: disjointU1. Qed.

Lemma disjoint_has s A : [disjoint s & A] = ~~ has [in A] s.
Proof.
apply/negbRL; apply/pred0Pn/hasP => [[x /andP[]]|[x]]; exists x => //.
exact/andP.
Qed.

Lemma disjoint_cat s1 s2 A :
  [disjoint s1 ++ s2 & A] = [disjoint s1 & A] && [disjoint s2 & A].
Proof. by rewrite !disjoint_has has_cat negb_or. Qed.

Lemma predT_subset A : T \subset A -> forall x, x \in A.
Proof. by move/subsetP=> allA x; apply: allA. Qed.

Lemma subset_disjoint A B : (A \subset B) = [disjoint A & [predC B]].
Proof. by rewrite disjoint_sym unlock. Qed.

Lemma disjoint_subset A B : [disjoint A & B] = (A \subset [predC B]).
Proof.
by rewrite subset_disjoint; apply: eq_disjoint_r => x; rewrite !inE /= negbK.
Qed.

Lemma disjointWl A B C :
   A \subset B -> [disjoint B & C] -> [disjoint A & C].
Proof. by rewrite 2!disjoint_subset; apply: subset_trans. Qed.

Lemma disjointWr A B C : A \subset B -> [disjoint C & B] -> [disjoint C & A].
Proof. rewrite ![[disjoint C & _]]disjoint_sym. exact:disjointWl. Qed.

Lemma disjointW A B C D :
  A \subset B -> C \subset D -> [disjoint B & D] -> [disjoint A & C].
Proof.
by move=> subAB subCD BD; apply/(disjointWl subAB)/(disjointWr subCD).
Qed.

End OpsTheory_finType.

Lemma map_subset {T T' : finType} (s1 s2 : seq T) (f : T -> T') :
  s1 \subset s2 -> [seq f x | x <- s1 ] \subset [seq f x | x <- s2].
Proof.
move=> s1s2; apply/subsetP => _ /mapP[y] /[swap] -> ys1.
by apply/mapP; exists y => //; move/subsetP : s1s2; exact.
Qed.

#[global] Hint Resolve subxx_hint : core.

Arguments pred0P {T P}.
Arguments pred0Pn {T P}.
Arguments card_le1P {T A}.
Arguments card_le1_eqP {T A}.
Arguments card1P {T A}.
Arguments fintype_le1P {T}.
Arguments fintype1P {T}.
Arguments subsetP {T A B}.
Arguments subsetPn {T A B}.
Arguments subset_eqP {T A B}.
Arguments card_uniqP {T s}.
Arguments card_geqP {T A n}.
Arguments card_gt0P {T A}.
Arguments card_gt1P {T A}.
Arguments card_gt2P {T A}.
Arguments properP {T A B}.

(**********************************************************************)
(*                                                                    *)
(*  Boolean quantifiers for finType                                   *)
(*                                                                    *)
(**********************************************************************)

Section QuantifierCombinators.

Variables (T : finType) (P : pred T) (PP : T -> Prop).
Hypothesis viewP : forall x, reflect (PP x) (P x).

Lemma existsPP : reflect (exists x, PP x) [exists x, P x].
Proof. by apply: (iffP pred0Pn) => -[x /viewP]; exists x. Qed.

Lemma forallPP : reflect (forall x, PP x) [forall x, P x].
Proof. by apply: (iffP pred0P) => /= allP x; have /viewP//=-> := allP x. Qed.

End QuantifierCombinators.

Notation "'exists_ view" := (existsPP (fun _ => view))
  (at level 4, right associativity, format "''exists_' view").
Notation "'forall_ view" := (forallPP (fun _ => view))
  (at level 4, right associativity, format "''forall_' view").

Section Quantifiers.

Variables (T : finType) (rT : T -> eqType).
Implicit Types (D P : pred T) (f : forall x, rT x).

Lemma forallP P : reflect (forall x, P x) [forall x, P x].
Proof. exact: 'forall_idP. Qed.

Lemma eqfunP f1 f2 : reflect (forall x, f1 x = f2 x) [forall x, f1 x == f2 x].
Proof. exact: 'forall_eqP. Qed.

Lemma forall_inP D P : reflect (forall x, D x -> P x) [forall (x | D x), P x].
Proof. exact: 'forall_implyP. Qed.

Lemma forall_inPP D P PP : (forall x, reflect (PP x) (P x)) ->
  reflect (forall x, D x -> PP x) [forall (x | D x), P x].
Proof. by move=> vP; apply: (iffP (forall_inP _ _)) => /(_ _ _) /vP. Qed.

Lemma eqfun_inP D f1 f2 :
  reflect {in D, forall x, f1 x = f2 x} [forall (x | x \in D), f1 x == f2 x].
Proof. exact: (forall_inPP _ (fun=> eqP)). Qed.

Lemma existsP P : reflect (exists x, P x) [exists x, P x].
Proof. exact: 'exists_idP. Qed.

Lemma existsb P (x : T) : P x -> [exists x, P x].
Proof. by move=> Px; apply/existsP; exists x. Qed.

Lemma exists_eqP f1 f2 :
  reflect (exists x, f1 x = f2 x) [exists x, f1 x == f2 x].
Proof. exact: 'exists_eqP. Qed.

Lemma exists_inP D P : reflect (exists2 x, D x & P x) [exists (x | D x), P x].
Proof. by apply: (iffP 'exists_andP) => [[x []] | [x]]; exists x. Qed.

Lemma exists_inb D P (x : T) : D x -> P x -> [exists (x | D x), P x].
Proof. by move=> Dx Px; apply/exists_inP; exists x. Qed.

Lemma exists_inPP D P PP : (forall x, reflect (PP x) (P x)) ->
  reflect (exists2 x, D x & PP x) [exists (x | D x), P x].
Proof. by move=> vP; apply: (iffP (exists_inP _ _)) => -[x?/vP]; exists x. Qed.

Lemma exists_eq_inP D f1 f2 :
  reflect (exists2 x, D x & f1 x = f2 x) [exists (x | D x), f1 x == f2 x].
Proof. exact: (exists_inPP _ (fun=> eqP)). Qed.

Lemma eq_existsb P1 P2 : P1 =1 P2 -> [exists x, P1 x] = [exists x, P2 x].
Proof. by move=> eqP12; congr (_ != 0); apply: eq_card. Qed.

Lemma eq_existsb_in D P1 P2 :
    (forall x, D x -> P1 x = P2 x) ->
  [exists (x | D x), P1 x] = [exists (x | D x), P2 x].
Proof. by move=> eqP12; apply: eq_existsb => x; apply: andb_id2l => /eqP12. Qed.

Lemma eq_forallb P1 P2 : P1 =1 P2 -> [forall x, P1 x] = [forall x, P2 x].
Proof. by move=> eqP12; apply/negb_inj/eq_existsb=> /= x; rewrite eqP12. Qed.

Lemma eq_forallb_in D P1 P2 :
    (forall x, D x -> P1 x = P2 x) ->
  [forall (x | D x), P1 x] = [forall (x | D x), P2 x].
Proof.
by move=> eqP12; apply: eq_forallb => i; case Di: (D i); rewrite // eqP12.
Qed.

Lemma negb_forall P : ~~ [forall x, P x] = [exists x, ~~ P x].
Proof. by []. Qed.

Lemma negb_forall_in D P :
  ~~ [forall (x | D x), P x] = [exists (x | D x), ~~ P x].
Proof. by apply: eq_existsb => x; rewrite negb_imply. Qed.

Lemma negb_exists P : ~~ [exists x, P x] = [forall x, ~~ P x].
Proof. by apply/negbLR/esym/eq_existsb=> x; apply: negbK. Qed.

Lemma negb_exists_in D P :
  ~~ [exists (x | D x), P x] = [forall (x | D x), ~~ P x].
Proof. by rewrite negb_exists; apply/eq_forallb => x; rewrite [~~ _]fun_if. Qed.

Lemma existsPn P :
  reflect (forall x, ~~ P x) (~~ [exists x, P x]).
Proof. rewrite negb_exists. exact: forallP. Qed.

Lemma forallPn P :
  reflect (exists x, ~~ P x) (~~ [forall x, P x]).
Proof. rewrite negb_forall. exact: existsP. Qed.

Lemma exists_inPn D P :
  reflect (forall x, x \in D -> ~~ P x) (~~ [exists x in D, P x]).
Proof. rewrite negb_exists_in. exact: forall_inP. Qed.

Lemma forall_inPn D P :
  reflect (exists2 x, x \in D & ~~ P x) (~~ [forall x in D, P x]).
Proof. rewrite negb_forall_in. exact: exists_inP. Qed.

End Quantifiers.

Arguments forallP {T P}.
Arguments eqfunP {T rT f1 f2}.
Arguments forall_inP {T D P}.
Arguments eqfun_inP {T rT D f1 f2}.
Arguments existsP {T P}.
Arguments existsb {T P}.
Arguments exists_eqP {T rT f1 f2}.
Arguments exists_inP {T D P}.
Arguments exists_inb {T D P}.
Arguments exists_eq_inP {T rT D f1 f2}.
Arguments existsPn {T P}.
Arguments exists_inPn {T D P}.
Arguments forallPn {T P}.
Arguments forall_inPn {T D P}.

Notation "'exists_in_ view" := (exists_inPP _ (fun _ => view))
  (at level 4, right associativity, format "''exists_in_' view").
Notation "'forall_in_ view" := (forall_inPP _ (fun _ => view))
  (at level 4, right associativity, format "''forall_in_' view").

(**********************************************************************)
(*                                                                    *)
(*  Boolean injectivity test for functions with a finType domain      *)
(*                                                                    *)
(**********************************************************************)

Section Injectiveb.

Variables (aT : finType) (rT : eqType) (f : aT -> rT).
Implicit Type D : {pred aT}.

Definition dinjectiveb D := uniq (map f (enum D)).

Definition injectiveb := dinjectiveb aT.

Lemma dinjectivePn D :
  reflect (exists2 x, x \in D & exists2 y, y \in [predD1 D & x] & f x = f y)
          (~~ dinjectiveb D).
Proof.
apply: (iffP idP) => [injf | [x Dx [y Dxy eqfxy]]]; last first.
  move: Dx; rewrite -(mem_enum D) => /rot_to[i E defE].
  rewrite /dinjectiveb -(rot_uniq i) -map_rot defE /=; apply/nandP; left.
  rewrite inE /= -(mem_enum D) -(mem_rot i) defE inE in Dxy.
  rewrite andb_orr andbC andbN in Dxy.
  by rewrite eqfxy map_f //; case/andP: Dxy.
pose p := [pred x in D | [exists (y | y \in [predD1 D & x]), f x == f y]].
case: (pickP p) => [x /= /andP[Dx /exists_inP[y Dxy /eqP eqfxy]] | no_p].
  by exists x; last exists y.
rewrite /dinjectiveb map_inj_in_uniq ?enum_uniq // in injf => x y Dx Dy eqfxy.
apply: contraNeq (negbT (no_p x)) => ne_xy /=; rewrite -mem_enum Dx.
by apply/existsP; exists y; rewrite /= !inE eq_sym ne_xy -mem_enum Dy eqfxy /=.
Qed.

Lemma dinjectiveP D : reflect {in D &, injective f} (dinjectiveb D).
Proof.
rewrite -[dinjectiveb D]negbK.
case: dinjectivePn=> [noinjf | injf]; constructor.
  case: noinjf => x Dx [y /andP[neqxy /= Dy] eqfxy] injf.
  by case/eqP: neqxy; apply: injf.
move=> x y Dx Dy /= eqfxy; apply/eqP; apply/idPn=> nxy; case: injf.
by exists x => //; exists y => //=; rewrite inE /= eq_sym nxy.
Qed.

Lemma injectivePn :
  reflect (exists x, exists2 y, x != y & f x = f y) (~~ injectiveb).
Proof.
apply: (iffP (dinjectivePn _)) => [[x _ [y nxy eqfxy]] | [x [y nxy eqfxy]]];
 by exists x => //; exists y => //; rewrite inE /= andbT eq_sym in nxy *.
Qed.

Lemma injectiveP : reflect (injective f) injectiveb.
Proof. by apply: (iffP (dinjectiveP _)) => injf x y => [|_ _]; apply: injf. Qed.

End Injectiveb.

Definition image_mem T T' f mA : seq T' := map f (@enum_mem T mA).
Notation image f A := (image_mem f (mem A)).
Notation "[ 'seq' F | x 'in' A ]" := (image (fun x => F) A)
  (at level 0, F at level 99, x binder,
   format "'[hv' [ 'seq'  F '/ '  |  x  'in'  A ] ']'") : seq_scope.
Notation "[ 'seq' F | x ]" :=
  [seq F | x in pred_of_simpl (@pred_of_argType
    (* kludge for getting the type of x *)
    match _, (fun x => I) with
    | T, f
      => match match f return T -> True with f' => f' end with
         | _ => T
         end
    end)]
  (at level 0, F at level 99, x binder, only parsing) : seq_scope.
Notation "[ 'seq' F | x : T ]" :=
  [seq F | x : T in pred_of_simpl (@pred_of_argType T)]
  (at level 0, F at level 99, x name, only printing,
   format "'[hv' [ 'seq'  F '/ '  |  x  :  T ] ']'") : seq_scope.
Notation "[ 'seq' F , x ]" := [seq F | x ]
  (at level 0, F at level 99, x binder, only parsing) : seq_scope.

Definition codom T T' f := @image_mem T T' f (mem T).

Section Image.

Variable T : finType.
Implicit Type A : {pred T}.

Section SizeImage.

Variables (T' : Type) (f : T -> T').

Lemma size_image A : size (image f A) = #|A|.
Proof. by rewrite size_map -cardE. Qed.

Lemma size_codom : size (codom f) = #|T|.
Proof. exact: size_image. Qed.

Lemma codomE : codom f = map f (enum T).
Proof. by []. Qed.

End SizeImage.

Variables (T' : eqType) (f : T -> T').

Lemma imageP A y : reflect (exists2 x, x \in A & y = f x) (y \in image f A).
Proof.
by apply: (iffP mapP) => [] [x Ax y_fx]; exists x; rewrite // mem_enum in Ax *.
Qed.

Lemma codomP y : reflect (exists x, y = f x) (y \in codom f).
Proof. by apply: (iffP (imageP _ y)) => [][x]; exists x. Qed.

Remark iinv_proof A y : y \in image f A -> {x | x \in A & f x = y}.
Proof.
move=> fy; pose b x := A x && (f x == y).
case: (pickP b) => [x /andP[Ax /eqP] | nfy]; first by exists x.
by case/negP: fy => /imageP[x Ax fx_y]; case/andP: (nfy x); rewrite fx_y.
Qed.

Definition iinv A y fAy := s2val (@iinv_proof A y fAy).

Lemma f_iinv A y fAy : f (@iinv A y fAy) = y.
Proof. exact: s2valP' (iinv_proof fAy). Qed.

Lemma mem_iinv A y fAy : @iinv A y fAy \in A.
Proof. exact: s2valP (iinv_proof fAy). Qed.

Lemma in_iinv_f A : {in A &, injective f} ->
  forall x fAfx, x \in A -> @iinv A (f x) fAfx = x.
Proof.
by move=> injf x fAfx Ax; apply: injf => //; [apply: mem_iinv | apply: f_iinv].
Qed.

Lemma preim_iinv A B y fAy : preim f B (@iinv A y fAy) = B y.
Proof. by rewrite /= f_iinv. Qed.

Lemma image_f A x : x \in A -> f x \in image f A.
Proof. by move=> Ax; apply/imageP; exists x. Qed.

Lemma codom_f x : f x \in codom f.
Proof. exact: image_f. Qed.

Lemma image_codom A : {subset image f A <= codom f}.
Proof. by move=> _ /imageP[x _ ->]; apply: codom_f. Qed.

Lemma image_pred0 : image f pred0 =i pred0.
Proof. by move=> x; rewrite /image_mem /= enum0. Qed.

Section Injective.

Hypothesis injf : injective f.

Lemma mem_image A x : (f x \in image f A) = (x \in A).
Proof. by rewrite mem_map ?mem_enum. Qed.

Lemma pre_image A : [preim f of image f A] =i A.
Proof. by move=> x; rewrite inE /= mem_image. Qed.

Lemma image_iinv A y (fTy : y \in codom f) :
  (y \in image f A) = (iinv fTy \in A).
Proof. by rewrite -mem_image ?f_iinv. Qed.

Lemma iinv_f x fTfx : @iinv T (f x) fTfx = x.
Proof. by apply: in_iinv_f; first apply: in2W. Qed.

Lemma image_pre (B : pred T') : image f [preim f of B] =i [predI B & codom f].
Proof. by move=> y; rewrite /image_mem -filter_map /= mem_filter -enumT. Qed.

Lemma bij_on_codom (x0 : T) : {on [pred y in codom f], bijective f}.
Proof.
pose g y := iinv (valP (insigd (codom_f x0) y)).
by exists g => [x fAfx | y fAy]; first apply: injf; rewrite f_iinv insubdK.
Qed.

Lemma bij_on_image A (x0 : T) : {on [pred y in image f A], bijective f}.
Proof. exact: subon_bij (@image_codom A) (bij_on_codom x0). Qed.

End Injective.

Fixpoint preim_seq s :=
  if s is y :: s' then
    (if pick (preim f (pred1 y)) is Some x then cons x else id) (preim_seq s')
    else [::].

Lemma map_preim (s : seq T') : {subset s <= codom f} -> map f (preim_seq s) = s.
Proof.
elim: s => //= y s IHs; case: pickP => [x /eqP fx_y | nfTy] fTs.
  by rewrite /= fx_y IHs // => z s_z; apply: fTs; apply: predU1r.
by case/imageP: (fTs y (mem_head y s)) => x _ fx_y; case/eqP: (nfTy x).
Qed.

End Image.

Prenex Implicits codom iinv.
Arguments imageP {T T' f A y}.
Arguments codomP {T T' f y}.

Lemma flatten_imageP (aT : finType) (rT : eqType)
                     (A : aT -> seq rT) (P : {pred aT}) (y : rT) :
  reflect (exists2 x, x \in P & y \in A x) (y \in flatten [seq A x | x in P]).
Proof.
by apply: (iffP flatten_mapP) => [][x Px]; exists x; rewrite ?mem_enum in Px *.
Qed.
Arguments flatten_imageP {aT rT A P y}.

Section CardFunImage.

Variables (T T' : finType) (f : T -> T').
Implicit Type A : {pred T}.

Lemma leq_image_card A : #|image f A| <= #|A|.
Proof. by rewrite (cardE A) -(size_map f) card_size. Qed.

Lemma card_in_image A : {in A &, injective f} -> #|image f A| = #|A|.
Proof.
move=> injf; rewrite (cardE A) -(size_map f); apply/card_uniqP.
by rewrite map_inj_in_uniq ?enum_uniq // => x y; rewrite !mem_enum; apply: injf.
Qed.

Lemma image_injP A : reflect {in A &, injective f} (#|image f A| == #|A|).
Proof.
apply: (iffP eqP) => [eqfA |]; last exact: card_in_image.
by apply/dinjectiveP; apply/card_uniqP; rewrite size_map -cardE.
Qed.

Lemma leq_card_in A : {in A &, injective f} -> #|A| <= #|T'|.
Proof. by move=> /card_in_image <-; rewrite max_card. Qed.

Hypothesis injf : injective f.

Lemma card_image A : #|image f A| = #|A|.
Proof. by apply: card_in_image; apply: in2W. Qed.

Lemma card_codom : #|codom f| = #|T|.
Proof. exact: card_image. Qed.

Lemma card_preim (B : {pred T'}) : #|[preim f of B]| = #|[predI codom f & B]|.
Proof.
rewrite -card_image /=; apply: eq_card => y.
by rewrite [y \in _]image_pre !inE andbC.
Qed.

Lemma leq_card : #|T| <= #|T'|. Proof. exact: (leq_card_in (in2W _)). Qed.

Hypothesis card_range : #|T| >= #|T'|.

Let eq_card : #|T| = #|T'|. Proof. by apply/eqP; rewrite eqn_leq leq_card. Qed.

Lemma inj_card_onto y : y \in codom f.
Proof. by move: y; apply/subset_cardP; rewrite ?card_codom ?subset_predT. Qed.

Lemma inj_card_bij :  bijective f.
Proof.
by exists (fun y => iinv (inj_card_onto y)) => y; rewrite ?iinv_f ?f_iinv.
Qed.

End CardFunImage.

Arguments image_injP {T T' f A}.
Arguments leq_card_in [T T'] f.
Arguments leq_card [T T'] f.

Lemma bij_eq_card (T T' : finType) (f : T -> T') : bijective f -> #|T| = #|T'|.
Proof. by move=> [g /can_inj/leq_card + /can_inj/leq_card]; case: ltngtP. Qed.

Section FinCancel.

Variables (T : finType) (f g : T -> T).

Section Inv.

Hypothesis injf : injective f.

Lemma injF_onto y : y \in codom f. Proof. exact: inj_card_onto. Qed.
Definition invF y := iinv (injF_onto y).
Lemma invF_f : cancel f invF. Proof. by move=> x; apply: iinv_f. Qed.
Lemma f_invF : cancel invF f. Proof. by move=> y; apply: f_iinv. Qed.
Lemma injF_bij : bijective f. Proof. exact: inj_card_bij. Qed.

End Inv.

Hypothesis fK : cancel f g.

Lemma canF_sym : cancel g f.
Proof. exact/(bij_can_sym (injF_bij (can_inj fK))). Qed.

Lemma canF_LR x y : x = g y -> f x = y.
Proof. exact: canLR canF_sym. Qed.

Lemma canF_RL x y : g x = y -> x = f y.
Proof. exact: canRL canF_sym. Qed.

Lemma canF_eq x y : (f x == y) = (x == g y).
Proof. exact: (can2_eq fK canF_sym). Qed.

Lemma canF_invF : g =1 invF (can_inj fK).
Proof. by move=> y; apply: (canLR fK); rewrite f_invF. Qed.

End FinCancel.

Section EqImage.

Variables (T : finType) (T' : Type).

Lemma eq_image (A B : {pred T}) (f g : T -> T') :
  A =i B -> f =1 g -> image f A = image g B.
Proof.
by move=> eqAB eqfg; rewrite /image_mem (eq_enum eqAB) (eq_map eqfg).
Qed.

Lemma eq_codom (f g : T -> T') : f =1 g -> codom f = codom g.
Proof. exact: eq_image. Qed.

Lemma eq_invF f g injf injg : f =1 g -> @invF T f injf =1 @invF T g injg.
Proof.
by move=> eq_fg x; apply: (canLR (invF_f injf)); rewrite eq_fg f_invF.
Qed.

End EqImage.

(* Standard finTypes *)

Lemma unit_enumP : Finite.axiom [::tt]. Proof. by case. Qed.
HB.instance Definition _ := isFinite.Build unit unit_enumP.
Lemma card_unit : #|{: unit}| = 1. Proof. by rewrite cardT enumT unlock. Qed.

Lemma bool_enumP : Finite.axiom [:: true; false]. Proof. by case. Qed.
HB.instance Definition _ := isFinite.Build bool bool_enumP.
Lemma card_bool : #|{: bool}| = 2. Proof. by rewrite cardT enumT unlock. Qed.

Lemma void_enumP : Finite.axiom (Nil void). Proof. by case. Qed.
HB.instance Definition _ := isFinite.Build void void_enumP.
Lemma card_void : #|{: void}| = 0. Proof. by rewrite cardT enumT unlock. Qed.

Local Notation enumF T := (Finite.enum T).

Section OptionFinType.

Variable T : finType.

Definition option_enum := None :: map some (enumF T).

Lemma option_enumP : Finite.axiom option_enum.
Proof. by case=> [x|]; rewrite /= count_map (count_pred0, enumP). Qed.

HB.instance Definition _ := isFinite.Build (option T) option_enumP.

Lemma card_option : #|{: option T}| = #|T|.+1.
Proof. by rewrite !cardT !enumT [in LHS]unlock /= !size_map. Qed.

End OptionFinType.

Section TransferFinTypeFromCount.

Variables (eT : countType) (fT : finType) (f : eT -> fT).

Lemma pcan_enumP g : pcancel f g -> Finite.axiom (undup (pmap g (enumF fT))).
Proof.
move=> fK x; rewrite count_uniq_mem ?undup_uniq // mem_undup.
by rewrite mem_pmap -fK map_f // -enumT mem_enum.
Qed.

Definition PCanIsFinite g fK := @isFinite.Build _ _ (@pcan_enumP g fK).

Definition CanIsFinite g (fK : cancel f g) := PCanIsFinite (can_pcan fK).

End TransferFinTypeFromCount.

#[deprecated(since="mathcomp 2.0.0",
  note="Use pcan_type instead or PCanIsFInite.")]
Notation PcanFinMixin := PCanIsFinite.
#[deprecated(since="mathcomp 2.0.0",
  note="Use can_type instead or CanIsFinite.")]
Notation CanFinMixin := CanIsFinite.

Section TransferFinType.

Variables (eT : Type) (fT : finType) (f : eT -> fT).

HB.instance Definition _ (g : fT -> option eT) (fK : pcancel f g) :=
  isFinite.Build (pcan_type fK) (@pcan_enumP (pcan_type fK) fT f g fK).

HB.instance Definition _ (g : fT -> eT) (fK : cancel f g) :=
  isFinite.Build (can_type fK) (@pcan_enumP (can_type fK) fT f _ (can_pcan fK)).

End TransferFinType.

#[short(type="subFinType")]
HB.structure Definition SubFinite (T : Type) (P : pred T) :=
  { sT of Finite sT & isSub T P sT }.

Section SubFinType.

Variables (T : choiceType) (P : pred T).
Import Finite.

Implicit Type sT : subFinType P.

Lemma codom_val sT x : (x \in codom (val : sT -> T)) = P x.
Proof.
by apply/codomP/idP=> [[u ->]|Px]; last exists (Sub x Px); rewrite ?valP ?SubK.
Qed.

End SubFinType.

#[deprecated(since="mathcomp 2.0.0", note="Use SubFinite.clone instead.")]
Notation "[ 'subFinType' 'of' T ]" := (SubFinite.clone _ _ T%type _)
  (at level 0, format "[ 'subFinType'  'of'  T ]") : form_scope.

HB.factory Record SubCountable_isFinite (T : finType) P (sT : Type)
  of SubCountable T P sT := { }.

HB.builders Context (T : finType) (P : pred T) (sT : Type)
  (a : SubCountable_isFinite T P sT).

Definition sub_enum : seq sT := pmap insub (enumF T).

Lemma mem_sub_enum u : u \in sub_enum.
Proof. by rewrite mem_pmap_sub -enumT mem_enum. Qed.

Lemma sub_enum_uniq : uniq sub_enum.
Proof. by rewrite pmap_sub_uniq // -enumT enum_uniq. Qed.

Lemma val_sub_enum : map val sub_enum = enum P.
Proof.
rewrite pmap_filter; last exact: insubK.
by apply: eq_filter => x; apply: isSome_insub.
Qed.

HB.instance Definition SubFinMixin := isFinite.Build sT
  (Finite.uniq_enumP sub_enum_uniq mem_sub_enum).
HB.end.

(* This assumes that T has a subCountType structure over a type that  *)
(* has a finType structure.                                           *)

HB.instance Definition _ (T : finType) (P : pred T) (sT : subType P) :=
  (SubCountable_isFinite.Build _ _ (sub_type sT)).

Notation "[ 'Finite' 'of' T 'by' <: ]" := (Finite.copy T%type (sub_type T%type))
  (at level 0, format "[ 'Finite'  'of'  T  'by'  <: ]") : form_scope.
#[deprecated(since="mathcomp 2.0.0", note="Use [Finite of _ by <:] instead.")]
Notation "[ 'finMixin' 'of' T 'by' <: ]" := [Finite of T%type by <:]
  (at level 0, format "[ 'finMixin'  'of'  T  'by'  <: ]") : form_scope.

Section SubCountable_isFiniteTheory.

Variables (T : finType) (P : pred T) (sfT : subFinType P).

Lemma card_sub : #|sfT| = #|[pred x | P x]|.
Proof. by rewrite -(eq_card (codom_val sfT)) (card_image val_inj). Qed.

Lemma eq_card_sub (A : {pred sfT}) : A =i predT -> #|A| = #|[pred x | P x]|.
Proof. exact: eq_card_trans card_sub. Qed.

End SubCountable_isFiniteTheory.

(* (* Regression for the subFinType stack *) *)
(* Record myb : Type := MyB {myv : bool; _ : ~~ myv}. *)
(* HB.instance Definition myb_sub : isSub bool (fun x => ~~ x) myb := *)
(*    [isSub for myv]. *)
(* HB.instance Definition _ := [Finite of myb by <:]. *)
(* Check [subFinType of myb]. *)
(* Check [finType of myb]. *)

Section CardSig.

Variables (T : finType) (P : pred T).

HB.instance Definition _ := [Finite of {x | P x} by <:].

Lemma card_sig : #|{: {x | P x}}| = #|[pred x | P x]|.
Proof. exact: card_sub. Qed.

End CardSig.

(* Subtype for an explicit enumeration. *)
Section SeqSubType.

Variables (T : eqType) (s : seq T).

Record seq_sub : Type := SeqSub {ssval : T; ssvalP : in_mem ssval (@mem T _ s)}.

HB.instance Definition _ := [isSub for ssval].
HB.instance Definition _ := [Equality of seq_sub by <:].

Definition seq_sub_enum : seq seq_sub := undup (pmap insub s).

Lemma mem_seq_sub_enum x : x \in seq_sub_enum.
Proof. by rewrite mem_undup mem_pmap -valK map_f ?ssvalP. Qed.

Lemma val_seq_sub_enum : uniq s -> map val seq_sub_enum = s.
Proof.
move=> Us; rewrite /seq_sub_enum undup_id ?pmap_sub_uniq //.
rewrite (pmap_filter (insubK _)); apply/all_filterP.
by apply/allP => x; rewrite isSome_insub.
Qed.

Definition seq_sub_pickle x := index x seq_sub_enum.
Definition seq_sub_unpickle n := nth None (map some seq_sub_enum) n.
Lemma seq_sub_pickleK : pcancel seq_sub_pickle seq_sub_unpickle.
Proof.
rewrite /seq_sub_unpickle => x.
by rewrite (nth_map x) ?nth_index ?index_mem ?mem_seq_sub_enum.
Qed.

Definition seq_sub_isCountable := isCountable.Build seq_sub seq_sub_pickleK.
Fact seq_sub_axiom : Finite.axiom seq_sub_enum.
Proof. exact: Finite.uniq_enumP (undup_uniq _) mem_seq_sub_enum. Qed.
Definition seq_sub_isFinite := isFinite.Build seq_sub seq_sub_axiom.

(* Beware: these are not the canonical instances, as they are not consistent  *)
(* with the generic sub_choiceType canonical instance.                        *)
Definition adhoc_seq_sub_choiceType : choiceType := pcan_type seq_sub_pickleK.
Definition adhoc_seq_sub_countType := HB.pack_for countType seq_sub
  seq_sub_isCountable (Choice.class adhoc_seq_sub_choiceType).
Definition adhoc_seq_sub_finType := HB.pack_for finType seq_sub
  seq_sub_isFinite seq_sub_isCountable (Choice.class adhoc_seq_sub_choiceType).

End SeqSubType.

Section SeqReplace.
Variables (T : eqType).
Implicit Types (s : seq T).

Lemma seq_sub_default s : size s > 0 -> seq_sub s.
Proof. by case: s => // x s _; exists x; rewrite mem_head. Qed.

Lemma seq_subE s (s_gt0 : size s > 0) :
  s = map val (map (insubd (seq_sub_default s_gt0)) s : seq (seq_sub s)).
Proof. by rewrite -map_comp map_id_in// => x x_in_s /=; rewrite insubdK. Qed.

End SeqReplace.
Notation in_sub_seq s_gt0 := (insubd (seq_sub_default s_gt0)).

Section SeqFinType.

Variables (T : choiceType) (s : seq T).
Local Notation sT := (seq_sub s).

HB.instance Definition _ := [Choice of sT by <:].
HB.instance Definition _ : isCountable sT := seq_sub_isCountable s.
HB.instance Definition _ : isFinite sT := seq_sub_isFinite s.

Lemma card_seq_sub : uniq s -> #|{:sT}| = size s.
Proof.
by move=> Us; rewrite cardE enumT -(size_map val) unlock val_seq_sub_enum.
Qed.

End SeqFinType.

Section Extrema.

Variant extremum_spec {T : eqType} (ord : rel T) {I : finType}
  (P : pred I) (F : I -> T) : I -> Type :=
  ExtremumSpec (i : I) of P i & (forall j : I, P j -> ord (F i) (F j)) :
                   extremum_spec ord P F i.

Let arg_pred {T : eqType} ord {I : finType} (P : pred I) (F : I -> T) :=
  [pred i | P i & [forall (j | P j), ord (F i) (F j)]].

Section Extremum.

Context {T : eqType} {I : finType} (ord : rel T).
Context (i0 : I) (P : pred I) (F : I -> T).

Definition extremum := odflt i0 (pick (arg_pred ord P F)).

Hypothesis ord_refl : reflexive ord.
Hypothesis ord_trans : transitive ord.
Hypothesis ord_total : total ord.
Hypothesis Pi0 : P i0.

Lemma extremumP : extremum_spec ord P F extremum.
Proof.
rewrite /extremum; case: pickP => [i /andP[Pi /'forall_implyP/= min_i] | no_i].
  by split=> // j; apply/implyP.
have := sort_sorted ord_total [seq F i | i <- enum P].
set s := sort _ _ => ss; have s_gt0 : size s > 0
   by rewrite size_sort size_map -cardE; apply/card_gt0P; exists i0.
pose t0 := nth (F i0) s 0; have: t0 \in s by rewrite mem_nth.
rewrite mem_sort => /mapP/sig2_eqW[it0]; rewrite mem_enum => it0P def_t0.
have /negP[/=] := no_i it0; rewrite [P _]it0P/=; apply/'forall_implyP=> j Pj.
have /(nthP (F i0))[k g_lt <-] : F j \in s by rewrite mem_sort map_f ?mem_enum.
by rewrite -def_t0 sorted_leq_nth.
Qed.

End Extremum.

Section ExtremumIn.

Context {T : eqType} {I : finType} (ord : rel T).
Context (i0 : I) (P : pred I) (F : I -> T).

Hypothesis ord_refl : {in P, reflexive (relpre F ord)}.
Hypothesis ord_trans : {in P & P & P, transitive (relpre F ord)}.
Hypothesis ord_total : {in P &, total (relpre F ord)}.
Hypothesis Pi0 : P i0.

Lemma extremum_inP : extremum_spec ord P F (extremum ord i0 P F).
Proof.
rewrite /extremum; case: pickP => [i /andP[Pi /'forall_implyP/= min_i] | no_i].
  by split=> // j; apply/implyP.
pose TP := seq_sub [seq F i | i <- enum P].
have FPP (iP : {i | P i}) : F (proj1_sig iP) \in [seq F i | i <- enum P].
  by rewrite map_f// mem_enum; apply: valP.
pose FP := SeqSub (FPP _).
have []//= := @extremumP _ _ (relpre val ord) (exist P i0 Pi0) xpredT FP.
- by move=> [/= _/mapP[i iP ->]]; apply: ord_refl; rewrite mem_enum in iP.
- move=> [/= _/mapP[j jP ->]] [/= _/mapP[i iP ->]] [/= _/mapP[k kP ->]].
  by apply: ord_trans; rewrite !mem_enum in iP jP kP.
- move=> [/= _/mapP[i iP ->]] [/= _/mapP[j jP ->]].
  by apply: ord_total; rewrite !mem_enum in iP jP.
- rewrite /FP => -[/= i Pi] _ /(_ (exist _ _ _))/= ordF.
  have /negP/negP/= := no_i i; rewrite Pi/= negb_forall => /existsP/sigW[j].
  by rewrite negb_imply => /andP[Pj]; rewrite ordF.
Qed.

End ExtremumIn.

Notation "[ 'arg[' ord ]_( i < i0 | P ) F ]" :=
    (extremum ord i0 (fun i => P%B) (fun i => F))
  (at level 0, ord, i, i0 at level 10,
   format "[ 'arg[' ord ]_( i  <  i0  |  P )  F ]") : nat_scope.

Notation "[ 'arg[' ord ]_( i < i0 'in' A ) F ]" :=
    [arg[ord]_(i < i0 | i \in A) F]
  (at level 0, ord, i, i0 at level 10,
   format "[ 'arg[' ord ]_( i  <  i0  'in'  A )  F ]") : nat_scope.

Notation "[ 'arg[' ord ]_( i < i0 ) F ]" := [arg[ord]_(i < i0 | true) F]
  (at level 0, ord, i, i0 at level 10,
   format "[ 'arg[' ord ]_( i  <  i0 )  F ]") : nat_scope.

Section ArgMinMax.

Variables (I : finType) (i0 : I) (P : pred I) (F : I -> nat) (Pi0 : P i0).

Definition arg_min := extremum leq i0 P F.
Definition arg_max := extremum geq i0 P F.

Lemma arg_minnP : extremum_spec leq P F arg_min.
Proof. by apply: extremumP => //; [apply: leq_trans|apply: leq_total]. Qed.

Lemma arg_maxnP : extremum_spec geq P F arg_max.
Proof.
apply: extremumP => //; first exact: leqnn.
  by move=> n m p mn np; apply: leq_trans mn.
by move=> ??; apply: leq_total.
Qed.

End ArgMinMax.

End Extrema.

Notation "[ 'arg' 'min_' ( i < i0 | P ) F ]" :=
    (arg_min i0 (fun i => P%B) (fun i => F))
  (at level 0, i, i0 at level 10,
   format "[ 'arg'  'min_' ( i  <  i0  |  P )  F ]") : nat_scope.

Notation "[ 'arg' 'min_' ( i < i0 'in' A ) F ]" :=
    [arg min_(i < i0 | i \in A) F]
  (at level 0, i, i0 at level 10,
   format "[ 'arg'  'min_' ( i  <  i0  'in'  A )  F ]") : nat_scope.

Notation "[ 'arg' 'min_' ( i < i0 ) F ]" := [arg min_(i < i0 | true) F]
  (at level 0, i, i0 at level 10,
   format "[ 'arg'  'min_' ( i  <  i0 )  F ]") : nat_scope.

Notation "[ 'arg' 'max_' ( i > i0 | P ) F ]" :=
     (arg_max i0 (fun i => P%B) (fun i => F))
  (at level 0, i, i0 at level 10,
   format "[ 'arg'  'max_' ( i  >  i0  |  P )  F ]") : nat_scope.

Notation "[ 'arg' 'max_' ( i > i0 'in' A ) F ]" :=
    [arg max_(i > i0 | i \in A) F]
  (at level 0, i, i0 at level 10,
   format "[ 'arg'  'max_' ( i  >  i0  'in'  A )  F ]") : nat_scope.

Notation "[ 'arg' 'max_' ( i > i0 ) F ]" := [arg max_(i > i0 | true) F]
  (at level 0, i, i0 at level 10,
   format "[ 'arg'  'max_' ( i  >  i0 )  F ]") : nat_scope.

(**********************************************************************)
(*                                                                    *)
(*  Ordinal finType : {0, ... , n-1}                                  *)
(*                                                                    *)
(**********************************************************************)

Section OrdinalSub.

Variable n : nat.

Inductive ordinal : predArgType := Ordinal m of m < n.

Coercion nat_of_ord i := let: Ordinal m _ := i in m.

HB.instance Definition _ := [isSub of ordinal for nat_of_ord].
HB.instance Definition _ := [Countable of ordinal by <:].

Lemma ltn_ord (i : ordinal) : i < n. Proof. exact: valP i. Qed.

Lemma ord_inj : injective nat_of_ord. Proof. exact: val_inj. Qed.

Definition ord_enum : seq ordinal := pmap insub (iota 0 n).

Lemma val_ord_enum : map val ord_enum = iota 0 n.
Proof.
rewrite pmap_filter; last exact: insubK.
by apply/all_filterP; apply/allP=> i; rewrite mem_iota isSome_insub.
Qed.

Lemma ord_enum_uniq : uniq ord_enum.
Proof. by rewrite pmap_sub_uniq ?iota_uniq. Qed.

Lemma mem_ord_enum i : i \in ord_enum.
Proof. by rewrite -(mem_map ord_inj) val_ord_enum mem_iota ltn_ord. Qed.

HB.instance Definition _ := isFinite.Build ordinal
  (Finite.uniq_enumP ord_enum_uniq mem_ord_enum).

End OrdinalSub.

Notation "''I_' n" := (ordinal n)
  (at level 8, n at level 2, format "''I_' n").

#[global] Hint Resolve ltn_ord : core.

Section OrdinalEnum.

Variable n : nat.

Lemma val_enum_ord : map val (enum 'I_n) = iota 0 n.
Proof. by rewrite enumT unlock val_ord_enum. Qed.

Lemma size_enum_ord : size (enum 'I_n) = n.
Proof. by rewrite -(size_map val) val_enum_ord size_iota. Qed.

Lemma card_ord : #|'I_n| = n.
Proof. by rewrite cardE size_enum_ord. Qed.

Lemma nth_enum_ord i0 m : m < n -> nth i0 (enum 'I_n) m = m :> nat.
Proof.
by move=> ?; rewrite -(nth_map _ 0) (size_enum_ord, val_enum_ord) // nth_iota.
Qed.

Lemma nth_ord_enum (i0 i : 'I_n) : nth i0 (enum 'I_n) i = i.
Proof. by apply: val_inj; apply: nth_enum_ord. Qed.

Lemma index_enum_ord (i : 'I_n) : index i (enum 'I_n) = i.
Proof.
by rewrite -[in LHS](nth_ord_enum i i) index_uniq ?(enum_uniq, size_enum_ord).
Qed.

Lemma mask_enum_ord m :
  mask m (enum 'I_n) = [seq i <- enum 'I_n | nth false m (val i)].
Proof.
rewrite mask_filter ?enum_uniq//; apply: eq_filter => i.
by rewrite in_mask ?enum_uniq ?mem_enum// index_enum_ord.
Qed.

End OrdinalEnum.

Lemma enum_ord0 : enum 'I_0 = [::].
Proof. by apply/eqP; rewrite -size_eq0 size_enum_ord. Qed.

Lemma widen_ord_proof n m (i : 'I_n) : n <= m -> i < m.
Proof. exact: leq_trans. Qed.
Definition widen_ord n m le_n_m i := Ordinal (@widen_ord_proof n m i le_n_m).

Lemma cast_ord_proof n m (i : 'I_n) : n = m -> i < m.
Proof. by move <-. Qed.
Definition cast_ord n m eq_n_m i := Ordinal (@cast_ord_proof n m i eq_n_m).

Lemma cast_ord_id n eq_n i : cast_ord eq_n i = i :> 'I_n.
Proof. exact: val_inj. Qed.

Lemma cast_ord_comp n1 n2 n3 eq_n2 eq_n3 i :
  @cast_ord n2 n3 eq_n3 (@cast_ord n1 n2 eq_n2 i) =
    cast_ord (etrans eq_n2 eq_n3) i.
Proof. exact: val_inj. Qed.

Lemma cast_ordK n1 n2 eq_n :
  cancel (@cast_ord n1 n2 eq_n) (cast_ord (esym eq_n)).
Proof. by move=> i; apply: val_inj. Qed.

Lemma cast_ordKV n1 n2 eq_n :
  cancel (cast_ord (esym eq_n)) (@cast_ord n1 n2 eq_n).
Proof. by move=> i; apply: val_inj. Qed.

Lemma cast_ord_inj n1 n2 eq_n : injective (@cast_ord n1 n2 eq_n).
Proof. exact: can_inj (cast_ordK eq_n). Qed.

Fact ordS_subproof n (i : 'I_n) : i.+1 %% n < n.
Proof. by case: n i => [|n] [m m_lt]//=; rewrite ltn_pmod. Qed.
Definition ordS n (i : 'I_n) := Ordinal (ordS_subproof i).

Fact ord_pred_subproof n (i : 'I_n) : (i + n).-1 %% n < n.
Proof. by case: n i => [|n] [m m_lt]//=; rewrite ltn_pmod. Qed.
Definition ord_pred n (i : 'I_n) := Ordinal (ord_pred_subproof i).

Lemma ordSK n : cancel (@ordS n) (@ord_pred n).
Proof.
move=> [i ilt]; apply/val_inj => /=.
case: (ltngtP i.+1) (ilt) => // [Silt|<-]; last by rewrite modnn/= modn_small.
by rewrite [i.+1 %% n]modn_small// addSn/= modnDr modn_small.
Qed.

Lemma ord_predK n : cancel (@ord_pred n) (@ordS n).
Proof.
move=> [[|i] ilt]; apply/val_inj => /=.
  by rewrite [n.-1 %% n]modn_small// prednK// modnn.
by rewrite modnDr [i %% n]modn_small ?modn_small// ltnW.
Qed.

Lemma ordS_bij n : bijective (@ordS n).
Proof. exact: (Bijective (@ordSK n) (@ord_predK n)). Qed.

Lemma ordS_inj n : injective (@ordS n).
Proof. exact: (bij_inj (ordS_bij n)). Qed.

Lemma ord_pred_bij n : bijective (@ord_pred n).
Proof. exact (Bijective (@ord_predK n) (@ordSK n)). Qed.

Lemma ord_pred_inj n : injective (@ord_pred n).
Proof. exact: (bij_inj (ord_pred_bij n)). Qed.

Lemma rev_ord_proof n (i : 'I_n) : n - i.+1  < n.
Proof. by case: n i => [|n] [i lt_i_n] //; rewrite ltnS subSS leq_subr. Qed.
Definition rev_ord n i := Ordinal (@rev_ord_proof n i).

Lemma rev_ordK {n} : involutive (@rev_ord n).
Proof.
by case: n => [|n] [i lti] //; apply: val_inj; rewrite /= !subSS subKn.
Qed.

Lemma rev_ord_inj {n} : injective (@rev_ord n).
Proof. exact: inv_inj rev_ordK. Qed.

Lemma inj_leq m n (f : 'I_m -> 'I_n) : injective f -> m <= n.
Proof. by move=> /leq_card; rewrite !card_ord. Qed.
Arguments inj_leq [m n] f _.

(* bijection between any finType T and the Ordinal finType of its cardinal *)

Lemma enum_rank_subproof (T : finType) x0 (A : {pred T}) : x0 \in A -> 0 < #|A|.
Proof. by move=> Ax0; rewrite (cardD1 x0) Ax0. Qed.

HB.lock
Definition enum_rank_in (T : finType) x0 (A : {pred T}) (Ax0 : x0 \in A) x :=
  insubd (Ordinal (@enum_rank_subproof T x0 [eta A] Ax0)) (index x (enum A)).
Canonical unlockable_enum_rank_in := Unlockable enum_rank_in.unlock.

Section EnumRank.

Variable T : finType.
Implicit Type A : {pred T}.

Definition enum_rank x := @enum_rank_in T x T (erefl true) x.

Lemma enum_default A : 'I_(#|A|) -> T.
Proof. by rewrite cardE; case: (enum A) => [|//] []. Qed.

Definition enum_val A i := nth (@enum_default [eta A] i) (enum A) i.
Prenex Implicits enum_val.

Lemma enum_valP A i : @enum_val A i \in A.
Proof. by rewrite -mem_enum mem_nth -?cardE. Qed.

Lemma enum_val_nth A x i : @enum_val A i = nth x (enum A) i.
Proof. by apply: set_nth_default; rewrite cardE in i *; apply: ltn_ord. Qed.

Lemma nth_image T' y0 (f : T -> T') A (i : 'I_#|A|) :
  nth y0 (image f A) i = f (enum_val i).
Proof. by rewrite -(nth_map _ y0) // -cardE. Qed.

Lemma nth_codom T' y0 (f : T -> T') (i : 'I_#|T|) :
  nth y0 (codom f) i = f (enum_val i).
Proof. exact: nth_image. Qed.

Lemma nth_enum_rank_in x00 x0 A Ax0 :
  {in A, cancel (@enum_rank_in T x0 A Ax0) (nth x00 (enum A))}.
Proof.
move=> x Ax; rewrite enum_rank_in.unlock insubdK ?nth_index ?mem_enum //.
by rewrite cardE [_ \in _]index_mem mem_enum.
Qed.

Lemma nth_enum_rank x0 : cancel enum_rank (nth x0 (enum T)).
Proof. by move=> x; apply: nth_enum_rank_in. Qed.

Lemma enum_rankK_in x0 A Ax0 :
   {in A, cancel (@enum_rank_in T x0 A Ax0) enum_val}.
Proof. by move=> x; apply: nth_enum_rank_in. Qed.

Lemma enum_rankK : cancel enum_rank enum_val.
Proof. by move=> x; apply: enum_rankK_in. Qed.

Lemma enum_valK_in x0 A Ax0 : cancel enum_val (@enum_rank_in T x0 A Ax0).
Proof.
move=> x; apply: ord_inj; rewrite enum_rank_in.unlock insubdK; last first.
  by rewrite cardE [_ \in _]index_mem mem_nth // -cardE.
by rewrite index_uniq ?enum_uniq // -cardE.
Qed.

Lemma enum_valK : cancel enum_val enum_rank.
Proof. by move=> x; apply: enum_valK_in. Qed.

Lemma enum_rank_inj : injective enum_rank.
Proof. exact: can_inj enum_rankK. Qed.

Lemma enum_val_inj A : injective (@enum_val A).
Proof. by move=> i; apply: can_inj (enum_valK_in (enum_valP i)) (i). Qed.

Lemma enum_val_bij_in x0 A : x0 \in A -> {on A, bijective (@enum_val A)}.
Proof.
move=> Ax0; exists (enum_rank_in Ax0) => [i _|]; last exact: enum_rankK_in.
exact: enum_valK_in.
Qed.

Lemma eq_enum_rank_in (x0 y0 : T) A (Ax0 : x0 \in A) (Ay0 : y0 \in A) :
  {in A, enum_rank_in Ax0 =1 enum_rank_in Ay0}.
Proof. by move=> x xA; apply: enum_val_inj; rewrite !enum_rankK_in. Qed.

Lemma enum_rank_in_inj (x0 y0 : T) A (Ax0 : x0 \in A) (Ay0 : y0 \in A) :
  {in A &, forall x y, enum_rank_in Ax0 x = enum_rank_in Ay0 y -> x = y}.
Proof. by move=> x y xA yA /(congr1 enum_val); rewrite !enum_rankK_in. Qed.

Lemma enum_rank_bij : bijective enum_rank.
Proof. by move: enum_rankK enum_valK; exists (@enum_val T). Qed.

Lemma enum_val_bij : bijective (@enum_val T).
Proof. by move: enum_rankK enum_valK; exists enum_rank. Qed.

(* Due to the limitations of the Coq unification patterns, P can only be      *)
(* inferred from the premise of this lemma, not its conclusion. As a result   *)
(* this lemma will only be usable in forward chaining style.                  *)
Lemma fin_all_exists U (P : forall x : T, U x -> Prop) :
  (forall x, exists u, P x u) -> (exists u, forall x, P x (u x)).
Proof.
move=> ex_u; pose Q m x := enum_rank x < m -> {ux | P x ux}.
suffices: forall m, m <= #|T| -> exists w : forall x, Q m x, True.
  case/(_ #|T|)=> // w _; pose u x := sval (w x (ltn_ord _)).
  by exists u => x; rewrite {}/u; case: (w x _).
elim=> [|m IHm] ltmX; first by have w x: Q 0 x by []; exists w.
have{IHm} [w _] := IHm (ltnW ltmX); pose i := Ordinal ltmX.
have [u Pu] := ex_u (enum_val i); suffices w' x: Q m.+1 x by exists w'.
rewrite /Q ltnS leq_eqVlt (val_eqE _ i); case: eqP => [def_i _ | _ /w //].
by rewrite -def_i enum_rankK in u Pu; exists u.
Qed.

Lemma fin_all_exists2 U (P Q : forall x : T, U x -> Prop) :
    (forall x, exists2 u, P x u & Q x u) ->
  (exists2 u, forall x, P x (u x) & forall x, Q x (u x)).
Proof.
move=> ex_u; have (x): exists u, P x u /\ Q x u by have [u] := ex_u x; exists u.
by case/fin_all_exists=> u /all_and2[]; exists u.
Qed.

End EnumRank.

Arguments enum_val_inj {T A} [i1 i2] : rename.
Arguments enum_rank_inj {T} [x1 x2].
Prenex Implicits enum_val enum_rank enum_valK enum_rankK.

Lemma enum_rank_ord n i : enum_rank i = cast_ord (esym (card_ord n)) i.
Proof.
apply: val_inj; rewrite /enum_rank enum_rank_in.unlock.
by rewrite insubdK ?index_enum_ord // card_ord [_ \in _]ltn_ord.
Qed.

Lemma enum_val_ord n i : enum_val i = cast_ord (card_ord n) i.
Proof.
by apply: canLR (@enum_rankK _) _; apply: val_inj; rewrite enum_rank_ord.
Qed.

(* The integer bump / unbump operations. *)

Definition bump h i := (h <= i) + i.
Definition unbump h i := i - (h < i).

Lemma bumpK h : cancel (bump h) (unbump h).
Proof.
rewrite /bump /unbump => i.
have [le_hi | lt_ih] := leqP h i; first by rewrite ltnS le_hi subn1.
by rewrite ltnNge ltnW ?subn0.
Qed.

Lemma neq_bump h i : h != bump h i.
Proof.
rewrite /bump eqn_leq; have [le_hi | lt_ih] := leqP h i.
  by rewrite ltnNge le_hi andbF.
by rewrite leqNgt lt_ih.
Qed.

Lemma unbumpKcond h i : bump h (unbump h i) = (i == h) + i.
Proof.
rewrite /bump /unbump leqNgt -subSKn.
case: (ltngtP i h) => /= [-> | ltih | ->] //; last by rewrite ltnn.
by rewrite subn1 /= leqNgt !(ltn_predK ltih, ltih, add1n).
Qed.

Lemma unbumpK {h} : {in predC1 h, cancel (unbump h) (bump h)}.
Proof. by move=> i /negbTE-neq_h_i; rewrite unbumpKcond neq_h_i. Qed.

Lemma bumpDl h i k : bump (k + h) (k + i) = k + bump h i.
Proof. by rewrite /bump leq_add2l addnCA. Qed.

Lemma bumpS h i : bump h.+1 i.+1 = (bump h i).+1.
Proof. exact: addnS. Qed.

Lemma unbumpDl h i k : unbump (k + h) (k + i) = k + unbump h i.
Proof.
apply: (can_inj (bumpK (k + h))).
by rewrite bumpDl !unbumpKcond eqn_add2l addnCA.
Qed.

Lemma unbumpS h i : unbump h.+1 i.+1 = (unbump h i).+1.
Proof. exact: unbumpDl 1. Qed.

Lemma leq_bump h i j : (i <= bump h j) = (unbump h i <= j).
Proof.
rewrite /bump leq_subLR.
case: (leqP i h) (leqP h j) => [le_i_h | lt_h_i] [le_h_j | lt_j_h] //.
  by rewrite leqW (leq_trans le_i_h).
by rewrite !(leqNgt i) ltnW (leq_trans _ lt_h_i).
Qed.

Lemma leq_bump2 h i j : (bump h i <= bump h j) = (i <= j).
Proof. by rewrite leq_bump bumpK. Qed.

Lemma bumpC h1 h2 i :
  bump h1 (bump h2 i) = bump (bump h1 h2) (bump (unbump h2 h1) i).
Proof.
rewrite {1 5}/bump -leq_bump addnCA; congr (_ + (_ + _)).
rewrite 2!leq_bump /unbump /bump; case: (leqP h1 h2) => [le_h12 | lt_h21].
  by rewrite subn0 ltnS le_h12 subn1.
by rewrite subn1 (ltn_predK lt_h21) (leqNgt h1) lt_h21 subn0.
Qed.

(* The lift operations on ordinals; to avoid a messy dependent type, *)
(* unlift is a partial operation (returns an option).                *)

Lemma lift_subproof n h (i : 'I_n.-1) : bump h i < n.
Proof. by case: n i => [[]|n] //= i; rewrite -addnS (leq_add (leq_b1 _)). Qed.

Definition lift n (h : 'I_n) (i : 'I_n.-1) := Ordinal (lift_subproof h i).

Lemma unlift_subproof n (h : 'I_n) (u : {j | j != h}) : unbump h (val u) < n.-1.
Proof.
case: n h u => [|n h] [] //= j ne_jh.
rewrite -(leq_bump2 h.+1) bumpS unbumpK // /bump.
case: (ltngtP n h) => [|_|eq_nh]; rewrite ?(leqNgt _ h) ?ltn_ord //.
by rewrite ltn_neqAle [j <= _](valP j) {2}eq_nh andbT.
Qed.

Definition unlift n (h i : 'I_n) :=
  omap (fun u : {j | j != h} => Ordinal (unlift_subproof u)) (insub i).

Variant unlift_spec n h i : option 'I_n.-1 -> Type :=
  | UnliftSome j of i = lift h j : unlift_spec h i (Some j)
  | UnliftNone   of i = h        : unlift_spec h i None.

Lemma unliftP n (h i : 'I_n) : unlift_spec h i (unlift h i).
Proof.
rewrite /unlift; case: insubP => [u nhi | ] def_i /=; constructor.
  by apply: val_inj; rewrite /= def_i unbumpK.
by rewrite negbK in def_i; apply/eqP.
Qed.

Lemma neq_lift n (h : 'I_n) i : h != lift h i.
Proof. exact: neq_bump. Qed.

Lemma eq_liftF n (h : 'I_n) i : (h == lift h i) = false.
Proof. exact/negbTE/neq_lift. Qed.

Lemma lift_eqF n (h : 'I_n) i : (lift h i == h) = false.
Proof. by rewrite eq_sym eq_liftF. Qed.

Lemma unlift_none n (h : 'I_n) : unlift h h = None.
Proof. by case: unliftP => // j Dh; case/eqP: (neq_lift h j). Qed.

Lemma unlift_some n (h i : 'I_n) :
  h != i -> {j | i = lift h j & unlift h i = Some j}.
Proof.
rewrite eq_sym => /eqP neq_ih.
by case Dui: (unlift h i) / (unliftP h i) => [j Dh|//]; exists j.
Qed.

Lemma lift_inj n (h : 'I_n) : injective (lift h).
Proof. by move=> i1 i2 [/(can_inj (bumpK h))/val_inj]. Qed.
Arguments lift_inj {n h} [i1 i2] eq_i12h : rename.

Lemma liftK n (h : 'I_n) : pcancel (lift h) (unlift h).
Proof. by move=> i; case: (unlift_some (neq_lift h i)) => j /lift_inj->. Qed.

(* Shifting and splitting indices, for cutting and pasting arrays *)

Lemma lshift_subproof m n (i : 'I_m) : i < m + n.
Proof. by apply: leq_trans (valP i) _; apply: leq_addr. Qed.

Lemma rshift_subproof m n (i : 'I_n) : m + i < m + n.
Proof. by rewrite ltn_add2l. Qed.

Definition lshift m n (i : 'I_m) := Ordinal (lshift_subproof n i).
Definition rshift m n (i : 'I_n) := Ordinal (rshift_subproof m i).

Lemma lshift_inj m n : injective (@lshift m n).
Proof. by move=> ? ? /(f_equal val) /= /val_inj. Qed.

Lemma rshift_inj m n : injective (@rshift m n).
Proof. by move=> ? ? /(f_equal val) /addnI /val_inj. Qed.

Lemma eq_lshift m n i j : (@lshift m n i == @lshift m n j) = (i == j).
Proof. by rewrite (inj_eq (@lshift_inj _ _)). Qed.

Lemma eq_rshift m n i j : (@rshift m n i == @rshift m n j) = (i == j).
Proof. by rewrite (inj_eq (@rshift_inj _ _)). Qed.

Lemma eq_lrshift m n i j : (@lshift m n i == @rshift m n j) = false.
Proof.
apply/eqP=> /(congr1 val)/= def_i; have := ltn_ord i.
by rewrite def_i -ltn_subRL subnn.
Qed.

Lemma eq_rlshift m n i j : (@rshift m n i == @lshift m n j) = false.
Proof. by rewrite eq_sym eq_lrshift. Qed.

Definition eq_shift := (eq_lshift, eq_rshift, eq_lrshift, eq_rlshift).

Lemma split_subproof m n (i : 'I_(m + n)) : i >= m -> i - m < n.
Proof. by move/subSn <-; rewrite leq_subLR. Qed.

Definition split {m n} (i : 'I_(m + n)) : 'I_m + 'I_n :=
  match ltnP (i) m with
  | LtnNotGeq lt_i_m =>  inl _ (Ordinal lt_i_m)
  | GeqNotLtn ge_i_m =>  inr _ (Ordinal (split_subproof ge_i_m))
  end.

Variant split_spec m n (i : 'I_(m + n)) : 'I_m + 'I_n -> bool -> Type :=
  | SplitLo (j : 'I_m) of i = j :> nat     : split_spec i (inl _ j) true
  | SplitHi (k : 'I_n) of i = m + k :> nat : split_spec i (inr _ k) false.

Lemma splitP m n (i : 'I_(m + n)) : split_spec i (split i) (i < m).
Proof.
(* We need to prevent the case on ltnP from rewriting the hidden constructor  *)
(* argument types of the match branches exposed by unfolding split. If the    *)
(* match representation is changed to omit these then this proof could reduce *)
(* to by rewrite /split; case: ltnP; [left | right. rewrite subnKC].          *)
set lt_i_m := i < m; rewrite /split.
by case: _ _ _ _ {-}_ lt_i_m / ltnP; [left | right; rewrite subnKC].
Qed.

Variant split_ord_spec m n (i : 'I_(m + n)) : 'I_m + 'I_n -> bool -> Type :=
  | SplitOrdLo (j : 'I_m) of i = lshift _ j : split_ord_spec i (inl _ j) true
  | SplitOrdHi (k : 'I_n) of i = rshift _ k : split_ord_spec i (inr _ k) false.

Lemma split_ordP m n (i : 'I_(m + n)) : split_ord_spec i (split i) (i < m).
Proof. by case: splitP; [left|right]; apply: val_inj. Qed.

Definition unsplit {m n} (jk : 'I_m + 'I_n) :=
  match jk with inl j => lshift n j | inr k => rshift m k end.

Lemma ltn_unsplit m n (jk : 'I_m + 'I_n) : (unsplit jk < m) = jk.
Proof. by case: jk => [j|k]; rewrite /= ?ltn_ord // ltnNge leq_addr. Qed.

Lemma splitK {m n} : cancel (@split m n) unsplit.
Proof. by move=> i; case: split_ordP. Qed.

Lemma unsplitK {m n} : cancel (@unsplit m n) split.
Proof.
by move=> [j|k]; case: split_ordP => ? /eqP; rewrite eq_shift// => /eqP->.
Qed.

Section OrdinalPos.

Variable n' : nat.
Local Notation n := n'.+1.

Definition ord0 := Ordinal (ltn0Sn n').
Definition ord_max := Ordinal (ltnSn n').

Lemma leq_ord (i : 'I_n) : i <= n'. Proof. exact: valP i. Qed.

Lemma sub_ord_proof m : n' - m < n.
Proof.  by rewrite ltnS leq_subr. Qed.
Definition sub_ord m := Ordinal (sub_ord_proof m).

Lemma sub_ordK (i : 'I_n) : n' - (n' - i) = i.
Proof. by rewrite subKn ?leq_ord. Qed.

Definition inord m : 'I_n := insubd ord0 m.

Lemma inordK m : m < n -> inord m = m :> nat.
Proof. by move=> lt_m; rewrite val_insubd lt_m. Qed.

Lemma inord_val (i : 'I_n) : inord i = i.
Proof. by rewrite /inord /insubd valK. Qed.

Lemma enum_ordSl : enum 'I_n = ord0 :: map (lift ord0) (enum 'I_n').
Proof.
apply: (inj_map val_inj); rewrite val_enum_ord /= -map_comp.
by rewrite (map_comp (addn 1)) val_enum_ord -iotaDl.
Qed.

Lemma enum_ordSr :
  enum 'I_n = rcons (map (widen_ord (leqnSn _)) (enum 'I_n')) ord_max.
Proof.
apply: (inj_map val_inj); rewrite val_enum_ord.
rewrite -[in iota _  _]addn1 iotaD/= cats1 map_rcons; congr (rcons _ _).
by rewrite -map_comp/= (@eq_map _ _ _ val) ?val_enum_ord.
Qed.

Lemma lift_max (i : 'I_n') : lift ord_max i = i :> nat.
Proof. by rewrite /= /bump leqNgt ltn_ord. Qed.

Lemma lift0 (i : 'I_n') : lift ord0 i = i.+1 :> nat. Proof. by []. Qed.

End OrdinalPos.

Arguments ord0 {n'}.
Arguments ord_max {n'}.
Arguments inord {n'}.
Arguments sub_ord {n'}.
Arguments sub_ordK {n'}.
Arguments inord_val {n'}.

Lemma ord1 : all_equal_to (ord0 : 'I_1).
Proof. by case=> [[] // ?]; apply: val_inj. Qed.

(* Product of two fintypes which is a fintype *)
Section ProdFinType.

Variable T1 T2 : finType.

Definition prod_enum := [seq (x1, x2) | x1 <- enum T1, x2 <- enum T2].

Lemma predX_prod_enum (A1 : {pred T1}) (A2 : {pred T2}) :
  count [predX A1 & A2] prod_enum = #|A1| * #|A2|.
Proof.
rewrite !cardE !size_filter -!enumT /prod_enum.
elim: (enum T1) => //= x1 s1 IHs; rewrite count_cat {}IHs count_map /preim /=.
by case: (x1 \in A1); rewrite ?count_pred0.
Qed.

Lemma prod_enumP : Finite.axiom prod_enum.
Proof.
by case=> x1 x2; rewrite (predX_prod_enum (pred1 x1) (pred1 x2)) !card1.
Qed.

HB.instance Definition _ := isFinite.Build (T1 * T2)%type prod_enumP.

Lemma cardX (A1 : {pred T1}) (A2 : {pred T2}) :
  #|[predX A1 & A2]| = #|A1| * #|A2|.
Proof. by rewrite -predX_prod_enum unlock size_filter unlock. Qed.

Lemma card_prod : #|{: T1 * T2}| = #|T1| * #|T2|.
Proof. by rewrite -cardX; apply: eq_card; case. Qed.

Lemma eq_card_prod (A : {pred (T1 * T2)}) : A =i predT -> #|A| = #|T1| * #|T2|.
Proof. exact: eq_card_trans card_prod. Qed.

End ProdFinType.

Section TagFinType.

Variables (I : finType) (T_ : I -> finType).

Definition tag_enum :=
  flatten [seq [seq Tagged T_ x | x <- enumF (T_ i)] | i <- enumF I].

Lemma tag_enumP : Finite.axiom tag_enum.
Proof.
case=> i x; rewrite -(enumP i) /tag_enum -enumT.
elim: (enum I) => //= j e IHe.
rewrite count_cat count_map {}IHe; congr (_ + _).
rewrite -size_filter -cardE /=; case: eqP => [-> | ne_j_i].
  by apply: (@eq_card1 _ x) => y; rewrite -topredE /= tagged_asE ?eqxx.
by apply: eq_card0 => y.
Qed.

HB.instance Definition _ := isFinite.Build {i : I & T_ i} tag_enumP.

Lemma card_tagged :
  #|{: {i : I & T_ i}}| = sumn (map (fun i => #|T_ i|) (enum I)).
Proof.
rewrite cardE !enumT [in LHS]unlock size_flatten /shape -map_comp.
by congr (sumn _); apply: eq_map => i; rewrite /= size_map -enumT -cardE.
Qed.

End TagFinType.

Section SumFinType.

Variables T1 T2 : finType.

Definition sum_enum :=
  [seq inl _ x | x <- enumF T1] ++ [seq inr _ y | y <- enumF T2].

Lemma sum_enum_uniq : uniq sum_enum.
Proof.
rewrite cat_uniq -!enumT !(enum_uniq, map_inj_uniq); try by move=> ? ? [].
by rewrite andbT; apply/hasP=> [[_ /mapP[x _ ->] /mapP[]]].
Qed.

Lemma mem_sum_enum u : u \in sum_enum.
Proof. by case: u => x; rewrite mem_cat -!enumT map_f ?mem_enum ?orbT. Qed.

HB.instance Definition sum_isFinite := isFinite.Build (T1 + T2)%type
  (Finite.uniq_enumP sum_enum_uniq mem_sum_enum).

Lemma card_sum : #|{: T1 + T2}| = #|T1| + #|T2|.
Proof. by rewrite !cardT !enumT [in LHS]unlock size_cat !size_map. Qed.

End SumFinType.<|MERGE_RESOLUTION|>--- conflicted
+++ resolved
@@ -748,13 +748,9 @@
 Canonical FinPreim_pair A x (T1 T2 : eqType) (y1 : T1) (y2 : T2) :=
   OneFinPreimApp x y2 (y1, y2) (finPreim_pair A T2 y1).
 
-<<<<<<< HEAD
 Definition finPreim_Tagged A (I : eqType) i (T_ : I -> eqType) :=
   PcanFinPreim A (@Tagged I i T_) otagged_at TaggedK.
-=======
-Definition finPreim_Tagged A I (T_ : _ -> eqType) i :=
-  PcanFinPreim A (Tagged T_) otagged_at (@TaggedK I T_ i).
->>>>>>> 75124f7e
+
 Canonical FinPreim_Tagged A x (I : eqType) (T_ : I -> eqType) i y :=
   OneFinPreimApp x y (Tagged T_ y) (finPreim_Tagged A i T_).
 
