--- conflicted
+++ resolved
@@ -86,11 +86,7 @@
   pose b := w + conj w; have bJ: conj b = b by rewrite rmorphD /= conjK addrC.
   have Db2: b ^+ 2 + b = a.
     rewrite -Frobenius_autE // rmorphD addrACA Dw /= Frobenius_autE -rmorphXn.
-<<<<<<< HEAD
-    by rewrite -rmorphD Dw rmorphM aJ eJ -mulrDl -{1}[e]opp_id addKr mul1r.
-=======
     by rewrite -rmorphD Dw rmorphM /= aJ eJ -mulrDl -{1}[e]opp_id addKr mul1r.
->>>>>>> a3ddbb86
   have /eqP[] := oner_eq0 L; apply: (addrI b); rewrite addr0 -{2}bJ.
   have: (b + e) * (b + conj e) == 0.
     (* FIX ME : had to add pattern selection *)
@@ -120,12 +116,6 @@
 Proof.
   move=> Dx; exists (y != sqrt x); apply/eqP; rewrite mulr_sign if_neg.
   by case: ifPn => //; apply/implyP; rewrite implyNb -eqf_sqr Dx sqrtK.
-<<<<<<< HEAD
-pose i := sqrt (- 1).
-have sqrMi x: (i * x) ^+ 2 = - x ^+ 2 by rewrite exprMn sqrtK mulN1r.
-have iJ : conj i = - i.
-  have /sqrtE[b]: conj i ^+ 2 = - 1 by rewrite -rmorphXn sqrtK rmorphN1.
-=======
 Qed.
 
 Definition i := sqrt (- 1).
@@ -137,7 +127,6 @@
 Proof.
   have nz2 := nz2.
   have /sqrtE[b]: conj i ^+ 2 = - 1 by rewrite -rmorphXn /= sqrtK rmorphN1.
->>>>>>> a3ddbb86
   rewrite mulr_sign -/i; case: b => // Ri.
   case: conj_nt => z; wlog zJ: z / conj z = - z.
     move/(_ (z - conj z)); rewrite !rmorphB conjK opprB => zJ.
@@ -151,14 +140,6 @@
       rewrite fmorph_div rmorphMn /= zJ mulNrn invrN mulrN -mulNr rmorphB opprB.
       by rewrite conjK.
     rewrite -(mulr_natl z) invfM (mulrC z) !mulrA divfK // -mulrDl addrACA.
-<<<<<<< HEAD
-    by rewrite subrr addr0 -mulr2n -mulr_natr mulfK ?Neq0 ?sqrtK.
-  suffices u0: u = 0 by rewrite -Dz u0 add0r rmorphXn rmorphM Rv zJ mulNr sqrrN.
-  suffices [b Du]: exists b : bool, u = (-1) ^+ b * i * z * v.
-    apply: mul2I; rewrite mul0rn mulr2n -{2}Ru.
-    by rewrite Du !rmorphM rmorph_sign Rv Ri zJ !mulrN mulNr subrr.
-  have/eqP:= zJ; rewrite -addr_eq0 -{1 2}Dz rmorphXn rmorphD rmorphM Ru Rv zJ.
-=======
     (* FIX ME : had to add the explicit pattern *)
     by rewrite subrr addr0 -mulr2n -[_ *+ 2]mulr_natr mulfK ?Neq0 ?sqrtK.
   suff u0: u = 0 by rewrite -Dz u0 add0r rmorphXn rmorphM /= Rv zJ mulNr sqrrN.
@@ -166,16 +147,10 @@
     apply: mul2I; rewrite mul0rn mulr2n -{2}Ru.
     by rewrite Du !rmorphM /= rmorph_sign Rv Ri zJ !mulrN mulNr subrr.
   have/eqP:= zJ; rewrite -addr_eq0 -{1 2}Dz rmorphXn rmorphD rmorphM /= Ru Rv zJ.
->>>>>>> a3ddbb86
   rewrite mulNr sqrrB sqrrD addrACA (addrACA (u ^+ 2)) addNr addr0 -!mulr2n.
   rewrite -mulrnDl -(mul0rn _ 2) (inj_eq mul2I) /= -[rhs in _ + rhs]opprK.
   rewrite -sqrMi subr_eq0 eqf_sqr -mulNr !mulrA.
   by case/pred2P=> ->; [exists false | exists true]; rewrite mulr_sign.
-<<<<<<< HEAD
-pose norm x := sqrt x * conj (sqrt x).
-have normK x : norm x ^+ 2 = x * conj x by rewrite exprMn -rmorphXn sqrtK.
-have normE x y : y ^+ 2 = x -> norm x = y * conj y.
-=======
 Qed.
 
 Definition norm x := sqrt x * conj (sqrt x).
@@ -185,7 +160,6 @@
 
 Lemma normE x y : y ^+ 2 = x -> norm x = y * conj y.
 Proof.
->>>>>>> a3ddbb86
   rewrite /norm => /sqrtE[b /(canLR (signrMK b)) <-].
   by rewrite !rmorphM /= rmorph_sign mulrACA -mulrA signrMK.
 Qed.
@@ -492,14 +466,9 @@
   have [i] := @solve_monicpoly _ 2%N (nth 0 [:: -1 : type]) isT.
   by rewrite !big_ord_recl big_ord0 /= mul0r mulr1 !addr0; exists i.
 move/(_ i)/(congr1 CtoL); rewrite LtoC_K => iL_J.
-<<<<<<< HEAD
-have/lt_geF/idP[] := @ltr01 Lnum; rewrite -oppr_ge0 -(rmorphN1 CtoL_rmorphism).
-by rewrite -i2 rmorphXn /= expr2 -{2}iL_J -(svalP LnumMixin) exprn_ge0.
-=======
 have/lt_geF/idP[] := @ltr01 cfType.
 rewrite -oppr_ge0 -(rmorphN1 CtoL).
 by rewrite -i2 rmorphXn /= expr2 -{2}iL_J -normCK  exprn_ge0.
->>>>>>> a3ddbb86
 Qed.
 
 HB.instance Definition _ := isComplex.Build type conjK conj_nt.
@@ -727,11 +696,7 @@
 case/andP=> lemx ltxm1; apply/eqP; rewrite eq_le -!ltzD1.
 have /floorC_itv/andP[lefx ltxf1]: x \is Creal.
   by rewrite -[x](subrK m%:~R) rpredD ?realz ?lerB_real.
-<<<<<<< HEAD
-by rewrite -!(ltr_int [numFieldType of algC]) 2?(@le_lt_trans _ _ x).
-=======
 by rewrite -!(ltr_int algC) 2?(@le_lt_trans _ _ x).
->>>>>>> a3ddbb86
 Qed.
 
 Lemma intCK : cancel intr floorC.
@@ -812,11 +777,7 @@
 Proof.
 move=> x_ge0; have /andP[lemx ltxm1] := floorC_itv (ger0_real x_ge0).
 rewrite /truncC x_ge0 -addn1 !pmulrn PoszD gez0_abs ?lemx //.
-<<<<<<< HEAD
-by rewrite -ltzD1 -(ltr_int [numFieldType of algC]) (le_lt_trans x_ge0).
-=======
 by rewrite -ltzD1 -(ltr_int algC) (le_lt_trans x_ge0).
->>>>>>> a3ddbb86
 Qed.
 
 Lemma truncC_def x n : n%:R <= x < n.+1%:R -> truncC x = n.
