# Changelog (unreleased)

To avoid having old PRs put changes into the wrong section of the CHANGELOG,
new entries now go to the present file as discussed
[here](https://github.com/math-comp/math-comp/wiki/Agenda-of-the-April-23rd-2019-meeting-9h30-to-12h30#avoiding-issues-with-changelog).

The format is based on [Keep a Changelog](https://keepachangelog.com/en/1.0.0/).

## [Unreleased]

### Added

- in `bigop.v`, added lemma `sumnB`.

- in `seq.v`,
  + new higher-order predicate `pairwise r xs` which asserts that the relation
    `r` holds for any i-th and j-th element of `xs` such that i < j.
  + new lemmas `allrel_mask(l|r)`, `allrel_filter(l|r)`, `sub(_in)_allrel`,
    `pairwise_cons`, `pairwise_cat`, `pairwise_rcons`, `pairwise2`,
    `pairwise_mask`, `pairwise_filter`, `pairwiseP`, `pairwise_all2rel`,
    `sub(_in)_pairwise`, `eq(_in)_pairwise`, `pairwise_map`, `subseq_pairwise`,
    `uniq_pairwise`, `pairwise_uniq`, and `pairwise_eq`.
  + new lemmas `zip_map`, `eqseq_all`, and `eq_map_all`.
  + new lemmas `count_undup`, `eq_count_undup`, `rev_take`,
    `rev_drop`, `takeEmask`, `dropEmask`, `filter_iota_ltn`,
    `filter_iota_leq`, `map_nth_iota0` and `map_nth_iota`
  + new lemmas `cat_nilp`, `rev_nilp`, `allrelT`, `allrel_relI`, and
    `pairwise_relI`.

- in `path.v`, new lemmas: `sorted_pairwise(_in)`, `path_pairwise(_in)`,
  `cycle_all2rel(_in)`, `pairwise_sort`, and `sort_pairwise_stable`.
  + new lemmas `cat_sorted2`, `path_le`, `take_path`, `take_sorted`,
    `drop_sorted`, `undup_path`, `undup_sorted`, `count_merge`,
    `eq_count_merge`

- in `path.v`, new lemmas: `pairwise_sorted`, `path_relI`, `cycle_relI`,
  `sorted_relI`, `eq(_in)_sorted`, `mergeA`, `all_merge`, and
  `homo_sort_map(_in)`.

- in `tuple.v`, added Canonical tuple for sort.

- in `interval.v`, new lemmas: `ge_pinfty`, `le_ninfty`, `gt_pinfty`, `lt_ninfty`.

- in `order.v`
  + we provide a canonical total order on ordinals and lemmas
    `leEord`, `ltEord`, `botEord`, and `topEord` to translate generic
    symbols to the concrete ones. Because of a shortcoming of the
    current interface, which requires `finOrderType` structures to be
    nonempty, the `finOrderType` is only defined for ordinal which are
    manifestly nonempty (i.e. `'I_n.+1`).
  + new notation `Order.enum A` for `sort <=%O (enum A)`, with new
    lemmas in module `Order`: `cardE`, `mem_enum`, `enum_uniq`,
    `cardT`, `enumT`, `enum0`, `enum1`, `eq_enum`, `eq_cardT`,
    `set_enum`, `enum_set0`, `enum_setT`, `enum_set1`, `enum_ord`,
    `val_enum_ord`, `size_enum_ord`, `nth_enum_ord`, `nth_ord_enum`,
    `index_enum_ord`, `mono_sorted_enum`, and `mono_unique`.
  + a new module `Order.EnumVal` (which can be imported locally), with
    definitions `enum_rank_in`, `enum_rank`, `enum_val` on a finite
    partially ordered type `T`, which are the same as the one from
    `fintype.v`, except they are monotonous when `Order.le T` is
    total. We provide the following lemmas: `enum_valP`,
    `enum_val_nth`, `nth_enum_rank_in`, `nth_enum_rank`,
    `enum_rankK_in`, `enum_rankK`, `enum_valK_in`, `enum_valK`,
    `enum_rank_inj`, `enum_val_inj`, `enum_val_bij_in`,
    `eq_enum_rank_in`, `enum_rank_in_inj`, `enum_rank_bij`,
    `enum_val_bij`, `le_enum_val`, `le_enum_rank_in`, and
    `le_enum_rank`.  They are all accessible via module `Order` if one
    chooses not to import `Order.EnumVal`.
  + a new module `tagnat` which provides a monotonous bijection
    between the finite ordered types `{i : 'I_n & 'I_(p_ i)}`
    (canonically ordered lexicographically), and `'I_(\sum_i p_ i)`,
    via the functions `sig` and `rank`. We provide direct access to
    the components of the former type via the functions `sig1`, `sig2`
    and `Rank`. We provide the following lemmas on these definitions:
    `card`, `sigK`, `sig_inj`, `rankK`, `rank_inj`, `sigE12`,
    `rankE`, `sig2K`, `Rank1K`, `Rank2K`, `rank_bij`, `sig_bij `,
    `rank_bij_on`, `sig_bij_on`, `le_sig`, `le_sig1`, `le_rank`,
    `le_Rank`, `lt_sig`, `lt_rank`, `lt_Rank`, `eq_Rank`, `rankEsum`,
    `RankEsum`, `rect`, and `eqRank`.
  + lemmas `joins_le` and `meets_ge`.
  + new lemmas `le_sorted_ltn_nth`, `le_sorted_leq_nth`,
    `lt_sorted_leq_nth`, `lt_sorted_ltn_nth`, `filter_lt_nth`,
    `count_lt_nth`, `filter_le_nth`, `count_le_nth`,
    `count_lt_le_mem`, `sorted_filter_lt`, `sorted_filter_le`,
    `nth_count_le`, `nth_count_lt`, `count_le_gt`,
    `count_lt_ge`, `sorted_filter_gt`, `sorted_filter_ge`,
    `nth_count_ge`, `nth_count_lt` and `nth_count_eq`
  + new lemmas `(le|lt)_path_min`, `(le|lt)_path_sortedE`,
    `(le|lt)_(path|sorted)_pairwise`, `(le|lt)_(path|sorted)_(mask|filter)`,
    `subseq_(le|lt)_(path|sorted)`, `lt_sorted_uniq`, `sort_lt_id`,
    `perm_sort_leP`, `filter_sort_le`, `(sorted_)(mask|subseq)_sort_le`,
    `mem2_sort_le`.

- in `matrix.v`, seven new definitions:
  + `mxblock`, `mxcol`, `mxrow` and `mxdiag` with notations
    `\mxblock_(i < m, j < n) B_ i j`, `\mxcol_(i < m) B_ i`,
    `\mxrow_(j < n) B_ j`, and `\mxdiag_(i < n) B_ i` (and variants
    without explicit `< n`), to form big matrices described by blocks.
  + `submxblock`, `submxcol` and `submxrow` to extract blocks from the
    former constructions. There is no analogous for `mxdiag` because
    one can simply apply `submxblock A i i`.
  + We provide the following lemmas on these definitions:
    `mxblockEh`, `mxblockEv`, `submxblockEh`, `submxblockEv`,
    `mxblockK`, `mxrowK`, `mxcolK`, `submxrow_matrix`,
    `submxcol_matrix`, `submxblockK`, `submxrowK`, `submxcolK`,
    `mxblockP`, `mxrowP`, `mxcolP`, `eq_mxblockP`, `eq_mxblock`,
    `eq_mxrowP`, `eq_mxrow`, `eq_mxcolP`, `eq_mxcol`, `row_mxrow`,
    `col_mxrow`, `row_mxcol`, `col_mxcol`, `row_mxblock`,
    `col_mxblock`, `tr_mxblock`, `tr_mxrow`, `tr_mxcol`,
    `tr_submxblock`, `tr_submxrow`, `tr_submxcol`, `mxsize_recl`,
    `mxrow_recl`, `mxcol_recu`, `mxblock_recl`, `mxblock_recu`,
    `mxblock_recul`, `mxrowEblock`, `mxcolEblock`, `mxEmxrow`,
    `mxEmxcol`, `mxEmxblock`, `mxrowD`, `mxrowN`, `mxrowB`, `mxrow0`,
    `mxrow_const`, `mxrow_sum`, `submxrowD`, `submxrowN`, `submxrowB`,
    `submxrow0`, `submxrow_sum`, `mul_mxrow`, `mul_submxrow`,
    `mxcolD`, `mxcolN`, `mxcolB`, `mxcol0`, `mxcol_const`,
    `mxcol_sum`, `submxcolD`, `submxcolN`, `submxcolB`, `submxcol0`,
    `submxcol_sum`, `mxcol_mul`, `submxcol_mul`, `mxblockD`,
    `mxblockN`, `mxblockB`, `mxblock0`, `mxblock_const`,
    `mxblock_sum`, `submxblockD`, `submxblockN`, `submxblockB`,
    `submxblock0`, `submxblock_sum`, `mul_mxrow_mxcol`,
    `mul_mxcol_mxrow`, `mul_mxrow_mxblock`, `mul_mxblock_mxrow`,
    `mul_mxblock`, `is_trig_mxblockP`, `is_trig_mxblock`,
    `is_diag_mxblockP`, `is_diag_mxblock`, `submxblock_diag`,
    `eq_mxdiagP`, `eq_mxdiag`, `mxdiagD`, `mxdiagN`, `mxdiagB`,
    `mxdiag0`, `mxdiag_sum`, `tr_mxdiag`, `row_mxdiag`, `col_mxdiag`,
    `mxdiag_recl`, `mxtrace_mxblock`, `mxdiagZ`, `diag_mxrow`,
    `mxtrace_mxdiag`, `mul_mxdiag_mxcol`, `mul_mxrow_mxdiag`,
    `mul_mxblock_mxdiag`, and `mul_mxdiag_mxblock`.
   + adding missing lemmas `trmx_conform` and `eq_castmx`.

- in `mxalgegra.v`,
  + Lemmas about rank of block matrices with `0`s inside
    `rank_col_mx0`, `rank_col_0mx`, `rank_row_mx0`, `rank_row_0mx`,
    `rank_diag_block_mx`, and `rank_mxdiag`.
  + we provide an equality of spaces `eqmx_col` between `\mxcol_i V_
    i` and the sum of spaces `\sum_i <<V_ i>>)%MS`.

- in `bigop.v`:
  + Lemmas `big_nat_widenl`, `big_geq_mkord`
- in `ssrint.v`,
  + Lemmas: `mulr_absz`, `natr_absz`, `lez_abs`

- In `ssralg.v`
  + new lemma `fmorph_eq`

- In `rat.v`
  + new lemmas `minr_rat`, `maxr_rat`

- In `intdiv.v`
  + new definition `lcmz`
  + new lemmas `dvdz_lcmr`, `dvdz_lcml`, `dvdz_lcm`, `lcmzC`, `lcm0z`,
    `lcmz0`, `lcmz_ge0`, `lcmz_neq0`
  + new lemma `lez_pdiv2r`

- In `ssrnum.v`:
  + new lemma `eqNr`

### Changed

- In `ssralg.v` and `ssrint.v`, the nullary ring notations `-%R`, `+%R`, `*%R`,
  `*:%R`, and `*~%R` are now declared in `fun_scope`.

- across the library, the deprecation mechanism to use has been changed from the
  `deprecate` notation to the `deprecated` attribute (cf. Removed section).

### Renamed

- in `path.v`,
  + `sub_(path|cycle|sorted)_in` -> `sub_in_(path|cycle|sorted)`
  + `eq_(path|cycle)_in` -> `eq_in_(path|cycle)`

- in `order.v`
  + `join_(|sup_|min_)seq` -> `joins_(|sup_|min_)seq`
  + `meet_(|sup_|min_)seq` -> `meets_(|sup_|min_)seq`
  + `join_(sup|min)` -> `joins_(sup|min)`

- in `matrix.v`, `card_matrix` -> `card_mx`

- in `ssralg.v`, `prodr_natmul` ->  `prodrMn`
<<<<<<< HEAD
- in `finset`
  + `mem_imset_eq`  -> `mem_imset`
  + `mem_imset2_eq` -> `mem_imset2`
  
=======
- in `bigop.v`, `big_uncond` -> ` big_rmcond`
>>>>>>> f36da4ab

### Removed

- in `ssreflect.v`, the `deprecate` notation has been deprecated. Use the
  `deprecated` attribute instead (cf. Changed section).

- in `seq.v`, `iota_add` has been deprecated. Use `iotaD` instead.

- in `ssrnat.v` and `ssrnum.v`, deprecation aliases and the `mc_1_10`
  compatibility modules introduced in MathComp 1.11+beta1 have been removed.

- in `seq.v`, remove the following deprecation aliases introduced in MathComp
  1.9.0: `perm_eq_rev`, `perm_eq_flatten`, `perm_eq_all`, `perm_eq_small`,
  `perm_eq_nilP`, `perm_eq_consP`, `leq_size_perm`, `uniq_perm_eq`,
  `perm_eq_iotaP`, and `perm_undup_count`.

- in `path.v`, remove the deprecation aliases `eq(_in)_sorted` introduced in
  MathComp 1.12.0. These names of lemmas are now taken by new lemmas
  (cf. Added section).

- in `order.v`, remove the deprecation aliases `eq_sorted_(le|lt)`.

### Infrastructure

### Misc<|MERGE_RESOLUTION|>--- conflicted
+++ resolved
@@ -178,14 +178,12 @@
 - in `matrix.v`, `card_matrix` -> `card_mx`
 
 - in `ssralg.v`, `prodr_natmul` ->  `prodrMn`
-<<<<<<< HEAD
+
+- in `bigop.v`, `big_uncond` -> ` big_rmcond`
+
 - in `finset`
   + `mem_imset_eq`  -> `mem_imset`
   + `mem_imset2_eq` -> `mem_imset2`
-  
-=======
-- in `bigop.v`, `big_uncond` -> ` big_rmcond`
->>>>>>> f36da4ab
 
 ### Removed
 
