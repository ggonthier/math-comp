# Changelog (unreleased)

To avoid having old PRs put changes into the wrong section of the CHANGELOG,
new entries now go to the present file as discussed
[here](https://github.com/math-comp/math-comp/wiki/Agenda-of-the-April-23rd-2019-meeting-9h30-to-12h30#avoiding-issues-with-changelog).

The format is based on [Keep a Changelog](https://keepachangelog.com/en/1.0.0/).

## [Unreleased]

### Added

<<<<<<< HEAD
### Changed

=======
- in `ssrnum.v`
  + structures `porderZmodType`

- in `ssralg.v`
  + structure `nmodType` (aka Monoid on a choiceType), `semiRingType`,
    `comSemiRingType`, `subNmodType`, `subZmodType`, `subSemiRingType`,
    `subComSemiRingType`, `subRingType`, `subComRingType`, `subLmodType`,
    `subLalgType`, `subAlgType`, `subUnitRingType`, `subComUnitRingType`,
    `subIdomainType`, `subField`
  + predicate `semi_additive`
  + predicate `multiplicative`
  + morphism `semiring2Closed`
  + morphism `semiringClosed`

- in `finalg.v`
  + structures `finComSemiRingType`, `finSemiRingType` and `finZsemimodType`

- in `countalg.v`
  + structures `countComSemiRingType`, `countSemiRingType` and
    `countZsemimodType`

- in `order.v`
  + structures `OrderMorphism`, `MeetLatticeMorphism`,
      `JoinLatticeMorphism`, `LatticeMorphism`, `BLatticeMorphism`,
      `TLatticeMorphism`, `TBLatticeMorphism`, `MeetLatticeClosed`,
      `JoinLatticeClosed`, `LatticeClosed`, `BLatticeClosed`,
      `BJoinLatticeClosed`, `TLatticeClosed`, `TMeetLatticeClosed`,
      `TBLatticeClosed`, `SubPOrder`, `SubPOrderLattice`,
      `SubPOrderBLattice`, `SubPOrderTLattice`, `SubPOrderTBLattice`,
      `MeetSubLattice`, `MeetSubBLattice`, `MeetSubTLattice`,
      `MeetSubTBLattice`, `JoinSubLattice`, `JoinSubBLattice`,
      `JoinSubTLattice`, `JoinSubTBLattice`, `SubLattice`,
      `SubBLattice`, `SubTLattice`, `SubTBLattice`, `BJoinSubLattice`,
      `BJoinSubTLattice`, `BSubLattice`, `BSubTLattice`,
      `TMeetSubLattice`, `TMeetSubBLattice`, `TSubLattice`,
      `TSubBLattice`, `TBSubLattice`, `SubOrder`
  + predicate `meet_morphism`, `join_morphism`, `meet_closed`,
    `join_closed`

- in `eqtype.v`
  + structure `subEqType`
  + notation `\val`

- in `choice.v`
  + notation `subChoiceType`, structure `SubChoice`

- in `bigop.v`
  + structures `SemiGroup.law` and `SemiGroup.com_law`

### Changed

- in `galois.v`
  + structure `splittingFieldType` ported to HB

- in `finfield.v`
  + structure `fieldExtType` ported to HB
  + module `FinVector` removed in favor of alias (feather factory)
    `finvect_type`

- in `fieldext.v`
  + structure `fieldExtType` ported to HB

- in `falgebra.v`
  + structure `falgType` ported to HB

- in `closed_field.v`
  + notation `closed_field_QEMixin`, use `Field_isAlgClosed.Build`

- in `ssrnum.v`
  + structures `normedZmodType`, `numDomainType`,
    `numFieldType`, `numFieldType`, `numClosedFieldType`, `realDomainType`,
    `realFieldType`, `archiFieldType`, `rcfType` ported to HB

- in `ssralg.v`
  + structures `zmodType`, `ringType`, `lmodType`, `lalgType`, `comRingType`,
    `algType`, `comAlgType`, `unitRingType`, `comUnitRingType`, `unitAlgType`,
    `comUnitAlgType`, `idomainType`, `fieldType`, `decFieldType`,
    `closedFieldType` ported to HB

  + morphisms `additive` and `rmorphism` ported to HB and generalized to
    `nmodType` and `semiRingType` respectively.

  + morphisms `linear` and `lrmorphism` ported to HB

  + predicates `opprClosed`, `addrClosed`, `zmodClosed`, `mulr2Closed`,
    `mulrClosed`, `smulClosed`, `subringClosed`, `divClosed`, `sdivClosed`,
    `submodClosed`, `subalgClosed`, `divringClosed`, `divalgClosed` ported to HB

- in `ring_quotient.v`
  + structures `zmodQuotType`, `ringQuotType` and `unitRingQuotType` have been ported to HB.
  + structures `proper_ideal`, `idealr` and `primeIdealr` have been ported to HB.

- in `finalg.v`
  + structures `finZmodType`, `finRingType`, `finComRingType`,
    `finUnitRingType`, `finComUnitRingType`, `finIdomType`, `finFieldType`,
    `finLmodType`, `finLalgType`, `finAlgType`, `finUnitAlgType` ported to HB

- in `countalg.v`
  + structures `countZmodType`, `countRingType`, `countComRingType`,
    `countUnitRingType`, `countComUnitRingType`, `countIdomainType`,
    `countFieldType`, `countDecFieldType`, `countClosedFieldType` ported to HB

- in `fingroup.v`
  + structures `baseFinGroupType` and `finGroupType` ported to HB

- in `order.v`
  + the structures `POrder`, `Lattice`, `BLattice`, `TLattice`,
    `TBLattice`, `DistrLattice`, `BDistrLattice`, `TBDistrLattice`,
    `CBDistrLattice`, `CTBDDistrLattice`, `Total`, `FinPOrder`, `FinLattice`,
    `FinDistrLattice`, `FinCDistrLattice`, `FinTotal`
  + `PcanPOrderMixin` is replaced by `Order.PcanPartial`
  + `CanPOrderMixin` is replaced by `Order.CanPartial`
  + `MonoTotalMixin` is replaced by `MonoTotal`
  + `IsoLatticeMixin` is replaced by `Order.IsoLattice`

- in `generic_quotient.v`,
  + structures `quotType` and `eqQuotType` ported to HB

- in `fintype.v`
  + structures `finType` and `subFinType` ported to HB

- in `eqtype.v`
  + structures `eqType` and `subType` ported to HB

- in `choice.v`
  + `[choiceMixin of T by <:]` becomes `[Choice of T by <:]`
  + `[countMixin of T by <:]` becomes `[Countable of T by <:]`
  + `Choice.mixin_of` becomes `hasChoice`
  + `Countable.mixin_of` becomes `Choice_isCountable`
  + `ChoiceMixin` becomes `hasChoice.Build`
  + `CountMixin` becomes `Choice_isCountable.Build`
  + `CountChoiceMixin` is subsumed by `Equality_isCountable.Build`
    (instead of two successive calls to `CountChoiceMixin` and
    `CountMixin`, only one to `Equality_isCountable.Build` is necessary)
  + `CanChoiceMixin` -> use `Choice.copy` with `can_type` or `CanHasChoice`
  + `PcanChoiceMixin` -> use `Choice.copy` with `pcan_type` or `PCanHasChoice`
  + `CanCountMixin` -> use `Countable.copy` with `can_type` or `CanIsCountable`
  + `PcanCountMixin` -> use `Countable.copy` with `pcan_type` or `PCanIsCountable`

- in `bigop.v`
  + structures `Monoid.law`, `Monoid.com_law`, `Monoid.mul_law` and
    `Monoid.add_law` ported to HB

- in `fintype.v`,
  + notations `[seq F | x in A ]` and `[seq F | x ]` now support destructuring
    patterns in binder positions.  In the case of `[seq F | x ]` and `[seq F |
    x : T ]`, type inference on `x` now occurs earlier, meaning that implicit
    types and typeclass resolution in `T` will take precedence over unification
    constraints arising from typechecking `x` in `F`.  This may result in
    occasional incompatibilities.

>>>>>>> a3ddbb86
### Renamed

- in `galois.v`
  + definition `SplittingField.axiom` -> `splitting_field_axiom`
  + notation `SplittingFieldType`, use `FieldExt_isSplittingfield.Build`

- in `falgebra.v`
  + strcture `FalgType` -> `falgType`
  + notation `FalgUnitRingType`, use `Algebra_isFalgebra.Build`

- in `ssrnum.v`
  + notation `NormedZmodType`, use `Zmodule_isNormed.Build`
  + notation `NumDomainType`, use `isNumRing.Build`
  + notation `NumClosedFieldType`, use `NumField_isImaginary.Build`
  + notation `ArchiFieldType`, use `RealField_isArchimedean.Build`
  + notation `RcfType`, use `RealField_isClosed.Build`

- in `ssralg.v`
  + `*Pred` -> `*Closed`
  + notation `[zmodMixin of M by <:]`, use `[SubChoice_isSubZmodule of U by <:]`
  + notation `[ringMixin of R by <:]`, use `[SubZmodule_isSubRing of U by <:]`
  + notation `[comRingMixin of R by <:]`, use `[SubZmodule_isSubComRing of U by <:]`
  + notation `[unitRingMixin of R by <:]`, use `[SubRing_isSubUnitRing of U by <:]`
  + notation `[comUnitRingMixin of R by <:]`, use `[SubChoice_isSubComUnitRing of U by <:]`
  + notation `[idomainMixin of R by <:]`, use `[SubComUnitRing_isSubIntegralDomain of U by <:]`
  + notation `[fieldMixin of R by <:]`, use `[SubIntegralDomain_isSubField of U by <:]`
  + notation `[lmodMixin of R by <:]`, use `[SubZmodule_isSubLmodule of U by <:]`
  + notation `[lalgMixin of R by <:]`, use `[SubRing_SubLmodule_isSubLalgebra of U by <:]`
  + notation `[algMixin of R by <:]`, use `[SubLalgebra_isSubAlgebra of U by <:]`

- in `order.v`:
  + `[porderMixin of T by <:]` -> `[POrder of T by <:]`
  + `[totalOrderMixin of T by <:]` -> `[Order of T by <:]`
  + `sub` -> `diff`
  + `subKI` -> `diffKI`
  + `subIK` -> `diffIK`
  + `subxx` -> `diffxx`
  + `subKU` -> `diffKU`
  + `subUK` -> `diffUK`
  + `subUx` -> `diffUx`
  + `sub_eq0` -> `diff_eq0`
  + `meet_eq0E_sub` -> `meet_eq0E_diff`
  + `eq_sub` -> `eq_diff`
  + `subxU` -> `diffxU`
  + `subx0` -> `diffx0`
  + `sub0x` -> `diff0x`
  + `subIx` -> `diffIx`
  + `subxI` -> `diffxI`
  + `subBx` -> `diffBx`
  + `subxB` -> `diffxB`
  + `disj_subl` -> `disj_diffl`
  + `disj_subr` -> `disj_diffr`
  + `sub1x` -> `diff1x`
  + `subE` -> `diffE`
  + `tnth_sub` -> `tnth_diff`
  + `subEtprod` -> `diffEtprod`

- in `choice.v`
  + `choiceMixin` -> `hasChoice`
  + `sub_choiceMixin` -> `sub_hasChoice`
  + `seq_choiceMixin` -> `seq_hasChoice`
  + `tagged_choiceMixin` -> `tagged_hasChoice`
  + `nat_choiceMixin` -> `nat_hasChoice`

### Removed

<<<<<<< HEAD
### Deprecated

=======
- in `vector.v`
  + notation `VectMixin` and `VectType`, use `Lmodule_hasFinDim.Build`

- in `ssralg.v`
  + notation `ZmodType`, use `isZmodule.Build`
  + notation `RingType`, use `Zmodule_isRing.Build`
  + notation `ComRingType`, use `hasCommutativeMul.Build`
  + notation `UnitRingType`, use `Ring_hasMulInverse.Build`
  + notation `UnitRingType`, use `Ring_hasMulInverse.Build`
  + notation `ComUnitRingMixin`, use `ComRing_hasMulInverse.Build`
  + notation `IdomainType`, use `ComUnitRing_isIntegral.Build`
  + notation `FieldMixin`, use `UnitRing_isField.Build`
  + notation `FieldType`, use `UnitRing_isField.Build`
  + notation `FieldUnitMixin`, use `ComRing_isField.Build`
  + notation `FieldIdomainMixin`
  + notation `GRing.Field.IdomainType`, use `ComRing_isField.Build`
  + notation `DecFieldMixin`, use `Field_isDecField.Build`
  + notation `QEdecFieldMixin`, use `Field_QE_isDecField.Build`
  + notation `ClosedFieldType`, use `DecField_isAlgClosed.Build`
  + notation `LmodMixin`, use `Zmodule_isLmodule.Build`
  + notation `LmodType`, use `Zmodule_isLmodule.Build`
  + notation `LalgType`, use `Lmodule_isLalgebra.Build`
  + notation `AlgType`, use `Lalgebra_isAlgebra.Build`
  + notation `ComAlgType`, use `Lalgebra_isAlgebra.Build`
  + module `GRing.DefaultPred`
  + notation `Additive`, use `isAdditive.Build`
  + notation `RMorphism`, use `Additive_isMultiplicative.Build`
  + notation `AddRMorphism`, use `Additive_isMultiplicative.Build`
  + notation `Linear`, use `isScalable.Build`
  + notation `AddLinear`, use `isScalable.Build`
  + notation `LRMorphism`, use `isScalable.Build`
  + notation `AddLRMorphism`, use `isScalable.Build`

- in `ring_quotient.v`
  + removed `MkIdeal` and `MkPrimeIdeal` in favor of generic HB commands.

- in `finalg.v`
  + notation `[baseFinGroupType of R for +%R]`

- in `eqtype.v`
  + definitions `tuple_eqMixin`, `tuple_choiceMixin`,
    `tuple_countMixin`, `tuple_finMixin`, `bseq_eqMixin`,
    `bseq_choiceMixin`, `bseq_countMixin`, `bseq_finMixin`

- in `order.v`:
  + `LtOrderMixin` (see factory `LtOrder`)
  + `OrderType`
  + `POrderType`
  + `LatticeType`
  + `BLatticeType`
  + `TBLatticeType`
  + `DistrLatticeType`
  + `CBDistrLatticeType`
  + `CTBDistrLatticeType`
  + factory `lePOrderMixin` (use factory `isLePOrdered` instead)
  + factory `ltPOrderMixin` (use factory `isLtPOrdered` instead)
  + factory `latticeMixin` (use mixin `POrder_isLattice` instead)
  + factory `distrLatticeMixin` (use mixin `Lattice_MeetIsDistributive` instead)
  + factory `distrLatticePOrderMixin` (use factory `POrder_isMeetDistrLattice` instead)
  + factory `meetJoinMixin` (use factory `isMeetJoinDistrLattice` instead)
  + factory `meetJoinLeMixin` (use factory `POrder_isMeetJoinLattice` instead)
  + factory `leOrderMixin` (use factory `isOrdered` instead)
  + factory `ltOrderMixin` (use factory `LtOrder` instead)
  + factory `meetJoinLeMixin` (use factory `Porder_isMeetJoinLattice` instead)
  + factory `totalPOrderMixin` (use factory `POrder_isTotal` instead)
  + factory `totalLatticeMixin` (use factory `Lattice_isTotal` instead)
  + factory `totalOrderMixin` (use factory `DistrLattice_isTotal` instead)
  + factory `bottomMixin` (use mixin `hasBottom` instead)
  + factory `topMixin` (use mixin `hasTop` instead)
  + factory `cbDistrLatticeMixin` (use mixin `hasSub` instead)
  + factory `ctbDistrLatticeMixin` (use mixin `hasCompl` instead)
  + `DistrLatticeOfChoiceType` (use `isMeetJoinDistrLattice.Build` and `HB.pack` instead),
    `DistrLatticeOfPOrderType` (use `POrder_isMeetDistrLattice.Build`)
    `OrderOfChoiceType` (use `isOrdered.Build`),
    `OrderOfPOrder` (use `POrder_isTotal.Build`),
    `OrderOfLattice` (use `Lattice_isTotal.Build`)

- in `generic_quotient.v`,
  + notation `QuotClass`, use `isQuotient.Build`
  + notation `EqQuotType`, use `isEqQuotient.Build`

- in `fintype.v`
  + definition `adhoc_seq_sub_choiceMixin`

- in `eqtype.v`
  + notation `EqMixin`, use `hasDecEq.Build`
  + notation `[eqMixin of T]`, use `Equality.on T`
  + `unit_eqMixin` and `unit_eqType`, use `unit : eqType`
  + `bool_eqMixin` and `bool_eqType`, use `bool : eqType`
  + `void_eqMixin` and `void_eqType`, use `void : eqType`
  + `sig_eqMixin` and `sig_eqType`, use `{x | P x} : eqType`
  + `prod_eqMixin` and `prod_eqType`, use `(T1 * T2)%type : eqType`
  + `option_eqMixin` and `option_eqType`, use `option T : eqType`
  + `tag_eqMixin` and `tag_eqType`, use `{i : I & T_ i} : eqType`
  + `sum_eqMixin` and `sum_eqType`, use `(T1 + T2)%type : eqType`
  + definition `clone_subType`, use `SubType.clone`
  + notation `[subType for v]`, use `[isSub for v]`
  + notation `[subType for v by rec]`, use `[isSub for v by rec]`
  + notation `[subType of T for v]`, use `[isSub of T for v]`
  + notation `[subType of T]`, use `SubType.clone T _`
  + definition `NewType`
  + notation `[newType for v]`, use `[isNew for v]`
  + notation `[newType for v by rec]`, use `[isNew for v by rec]`
  + definition `sig_subType`, use `sig P : subType`
  + definitions `sub_eqMixin`, `sub_eqType` and `SubEqMixin`, use alias `sub_type`
  + notation `EqType`

- in `choice.v`
  + `ChoiceType`
  + `CountType`
  + `sub_choiceClass`, `sub_choiceType`
  + `seq_choiceType` (use `seq _ : choiceType` instead, the same
     applies for other `*_choiceType`'s)
  + `tagged_choiceType`
  + `nat_choiceType`
  + `bool_choiceMixin`, `bool_choiceType`, `bitseq_choiceType`,
    `unit_choiceMixin`, `unit_choiceType`, `void_choiceMixin`,
    `void_choiceType`, `option_choiceMixin`, `option_choiceType`,
    `sig_choiceMixin`, `sig_choiceType`, `prod_choiceMixin`,
    `prod_choiceType`, `sum_choiceMixin`, `sum_choiceType`,
    `tree_choiceMixin`, `tree_choiceType`
  + `sub_countMixin`
  + `seq_countMixin`, `seq_countType`,
    `tag_countMixin`, `tag_countType`,
    `nat_countMixin`, `nat_countType`,
    `bool_countMixin`, `bool_countType`,
    `bitseq_countType`,
    `unit_countMixin`, `unit_countType`,
    `void_countMixin`, `void_countType`,
    `option_countMixin`, `option_countType`,
    `sig_countMixin`, `sig_countType`,
    `sig_subCountType`,
    `prod_countMixin`, `prod_countType`,
    `sum_countMixin`, `sum_countType`,
    `tree_countMixin`, `tree_countType`
  + `CountChoiceMixin`

- in `bigop.v`
  + definition `Monoid.clone_law`, use `Monoid.Law.clone`
  + definition `Monoid.clone_com_law`, use `Monoid.ComLaw.clone`
  + definition `Monoid.clone_mul_law`, use `Monoid.MulLaw.clone`
  + definition `Monoid.clone_add_law`, use `Monoid.AddLaw.clone`
  + notation `[law of f]`, use `Monoid.Law.clone f _`
  + notation `[com_law of f]`, use `f : Monoid.ComLaw.clone f _`
  + notation `[mul_law of f]`, use `f : Monoid.MulLaw.clone f _`
  + notation `[add_law of f]`, use `f : Monoid.AddLaw.clone f _`
  + definitions `andb_monoid` and `andb_comoid`, use `andb : Monoid.com_law`
  + definitions `andb_muloid`
  + definitions `orb_monoid` and `orb_comoid`, use `orb : Monoid.com_law`
  + definitions `orb_muloid`
  + definitions `addb_monoid` and `addb_comoid`, use `addb : Monoid.com_law`
  + definitions `orb_addoid`, `andb_addoid` and `addb_addoid`
  + definitions `addn_monoid` and `addn_comoid`, use `addn : Monoid.com_law`
  + definitions `muln_monoid` and `muln_comoid`, use `muln : Monoid.com_law`
  + definitions `addn_addoid`
  + definitions `maxn_monoid` and `maxn_comoid`, use `maxn : Monoid.com_law`
  + definitions `maxn_addoid`
  + definitions `gcdn_monoid` and `gcdn_comoid`, use `gcdn : Monoid.com_law`
  + definitions `gcdn_addoid`
  + definitions `lcmn_monoid` and `lcmn_comoid`, use `lcmn : Monoid.com_law`
  + definitions `lcmn_addoid`
  + definitions `cat_monoid`, use `cat : Monoid.law`
  + lemma `big_undup_AC`, use `big_undup`
  + lemma `perm_big_AC`, use `perm_big`
  + lemma `big_enum_cond_AC`, use `big_enum_cond`
  + lemma `big_enum_AC`, use `big_enum`
  + lemma `big_uniq_AC`, use `big_uniq`
  + lemma `bigD1_AC`, use `bigD1`
  + lemma `bigD1_seq_AC`, use `bigD1_seq`
  + lemma `big_image_cond_AC`, use `big_image_cond`
  + lemma `big_image_AC`, use `big_image`
  + lemma `reindex_omap_AC`, use `reindex_omap`
  + lemma `reindex_onto_AC`, use `reindex_onto`
  + lemma `reindex_AC`, use `reindex`
  + lemma `reindex_inj_AC`, use `reindex_inj`
  + lemma `bigD1_ord_AC`, use `bigD1_ord`
  + lemma `big_enum_val_cond_AC`, use `big_enum_val_cond`
  + lemma `big_enum_rank_cond_AC`, use `big_enum_rank_cond`
  + lemma `big_nat_rev_AC`, use `big_nat_rev`
  + lemma `big_rev_mkord_AC`, use `big_rev_mkord`

### Deprecated

- in `galois.v`
  + notation `[splittingFieldType F of L for K]`, use `SplittingField.clone F L K`
  + notation `[splittingFieldType F of L]`, use `SplittingField.clone F L _` or
    `L : splittingFieldType F`

- in `fieldext.v`
  + notation `[fieldExtType F of L for K]`, use `FieldExt.clone F L K`
  + notation `[fieldExtType F of L]`, use `FieldExt.clone F L _` or `L : fieldExtType F`

- in `falgebra.v`
  + notation `[FalgType F of L for L']`, use `Falgebra.clone F L L'`
  + notation `[FalgType F of L]`, use `Falgebra.clone F L _` or `L : FalgType F`

- in `vector.v`
  + notation `[vectType R of T for cT]`, use `Vector.clone T cT`
  + notation `[vectType R of T]`, use `Vector.clone T _` or `T : vectType R`

- in `ssrnum.v`
  + notation `[numDomainType of T for cT]`, use `Num.NumDomain.clone T cT`
  + notation `[numDomainType of T]`, use `Num.NumDomain.clone T _` or `T : numDomainType`
  + notation `[numFieldType of T]`, use `Num.NumField.clone T _` or `T : numFieldType`
  + notation `[numClosedFieldType of T for cT]`, use `Num.ClosedField.clone T cT`
  + notation `[numClosedFieldType of T]`, use `Num.ClosedField.clone T _` or `T : numClosedFieldType`
  + notation `[realDomainType of T]`, use `Num.RealDomain.clone T _` or `T : realDomainType`
  + notation `[realFieldType of T]`, use `Num.RealField.clone T _` or `T : realFieldType`
  + notation `[archiFieldType of T for cT]`, use `Num.ArchimedeanField.clone T cT`
  + notation `[archiFieldType of T]`, use `Num.ArchimedeanField.clone T _` or `T : archiFieldType`
  + notation `[rcfType of T for cT]`, use `Num.RealClosedField.clone T cT`
  + notation `[rcfType of T]`, use `Num.RealClosedField.clone T _` or `T : rcfType`

- in `ssralg.v`
  + notation `[nmodType of T for cT]`, use `GRing.Nmodule.clone T cT`
  + notation `[nmodType of T]`, use `GRing.Nmodule.clone T _` or `T : nmodType`
  + notation `[zmodType of T for cT]`, use `GRing.Zmodule.clone T cT`
  + notation `[zmodType of T]`, use `GRing.Zmodule.clone T _` or `T : zmodType`
  + notation `[semiRingType of T for cT]`, use `GRing.SemiRing.clone T cT`
  + notation `[semiRingType of T]`, use `GRing.SemiRing.clone T _` or `T : semiRingType`
  + notation `[ringType of T for cT]`, use `GRing.Ring.clone T cT`
  + notation `[ringType of T]`, use `GRing.Ring.clone T _` or `T : ringType`
  + notation `[lmodType of T for cT]`, use `GRing.Lmodule.clone T cT`
  + notation `[lmodType of T]`, use `GRing.Lmodule.clone T _` or `T : lmodType`
  + notation `[lalgType of T for cT]`, use `GRing.Lalgebra.clone T cT`
  + notation `[lalgType of T]`, use `GRing.Lalgebra.clone T _` or `T : lalgType`
  + notation `[semi_additive of f as g]`, use `GRing.SemiAdditive.clone _ _ f g`
  + notation `[semi_additive of f]`, use `GRing.SemiAdditive.clone _ _ f _` or `f : {semi_additive _ -> _}`
  + notation `[additive of f as g]`, use `GRing.Additive.clone _ _ f g`
  + notation `[additive of f]`, use `GRing.Additive.clone _ _ f _` or `f : {additive _ -> _}`
  + notation `[srmorphism of f as g]`, use `GRing.SRMorphism.clone _ _ f g`
  + notation `[srmorphism of f]`, use `GRing.SRMorphism.clone _ _ f _` or `f : {srmorphism _ -> _}`
  + notation `[rmorphism of f as g]`, use `GRing.RMorphism.clone _ _ f g`
  + notation `[rmorphism of f]`, use `GRing.RMorphism.clone _ _ f _` or `f : {rmorphism _ -> _}`
  + notation `[linear of f as g]`, use `GRing.Linear.clone _ _ _ _ f g`
  + notation `[linear of f]`, use `GRing.Linear.clone _ _ _ _ f _` or `f : {linear _ -> _}`
  + notation `[lrmorphism of f]`, use `GRing.LRMorphism.clone _ _ _ _ f _` or `f : {lrmorphism _ -> _}`
  + notation `[comSemiRingType of T for cT]`, use `GRing.ComSemiRing.clone T cT`
  + notation `[comSemiRingType of T]`, use `GRing.ComSemiRing.clone T _` or `T : comSemiRingType`
  + notation `[comRingType of T for cT]`, use `GRing.ComRing.clone T cT`
  + notation `[comRingType of T]`, use `GRing.ComRing.clone T _` or `T : comRingType`
  + notation `[algType R of T for cT]`, use `GRing.Algebra.clone R T cT`
  + notation `[algType R of T]`, use `GRing.Algebra.clone R T _` or `T : algType R`
  + notation `[comAlgType R of T]`, use `GRing.ComAlgebra.clone R T _` or `T : comAlgType R`
  + notation `[unitRingType of T for cT]`, use `GRing.UnitRing.clone T cT`
  + notation `[unitRingType of T]`, use `GRing.UnitRing.clone T _` or `T : unitRingType`
  + notation `[comUnitRingType of T]`, use `GRing.ComUnitRing.clone T _` or `T : comUnitRingType`
  + notation `[unitAlgType R of T]`, use `GRing.UnitAlgebra.clone R T _` or `T : unitAlgType R`
  + notation `[comUnitAlgType R of T]`, use `GRing.ComUnitAlgebra.clone R T _` or `T : comUnitAlgType R`
  + notation `[idomainType of T for cT]`, use `GRing.IntegralDomain.clone T cT`
  + notation `[idomainType of T]`, use `GRing.IntegralDomain.clone T _` or `T : idomainType`
  + notation `[fieldType of T for cT]`, use `GRing.Field.clone T cT`
  + notation `[fieldType of T]`, use `GRing.Field.clone T _` or `T : fieldType`
  + notation `[decFieldType of T for cT]`, use `GRing.DecidableField.clone T cT`
  + notation `[decFieldType of T]`, use `GRing.DecidableField.clone T _` or `T : decFieldType`
  + notation `[closedFieldType of T for cT]`, use `GRing.ClosedField.clone T cT`
  + notation `[closedFieldType of T]`, use `GRing.ClosedField.clone T _` or `T : closedFieldType`

- in `ring_quotient.v`
  + notation `[zmodQuotType z, o & a of Q]`, use `ZmodQuotient.clone _ _ z o a Q _`
  + notation `[ringQuotType o & m of Q]`, use `RingQuotient.clone _ _ _ _ _ o m Q _`
  + notation `[unitRingQuotType u & i of Q]`, use `UnitRingQuotient.clone _ _ _ _ _ _ _ u i Q _`

- in `finalg.v`
  + notation `[finZsemimodType of T]`, use `FinRing.Zsemimodule.clone T _` or `T : finZsemimodType`
  + notation `[finZmodType of T]`, use `FinRing.Zmodule.clone T _` or `T : finZmodType`
  + notation `[finSemiRingType of T]`, use `FinRing.SemiRing.clone T _` or `T : finSemiRingType`
  + notation `[finRingType of T]`, use `FinRing.Ring.clone T _` or `T : finRingType`
  + notation `[finComSemiRingType of T]`, use `FinRing.ComSemiRing.clone T _` or `T : finComSemiRingType`
  + notation `[finComRingType of T]`, use `FinRing.ComRing.clone T _` or `T : finComRingType`
  + notation `[finUnitRingType of T]`, use `FinRing.UnitRing.clone T _` or `T : finUnitRingType`
  + notation `[finComUnitRingType of T]`, use `FinRing.ComUnitRing.clone T _` or `T : finComUnitRingType`
  + notation `[finIntegralDomainType of T]`, use `FinRing.IntegralDomain.clone T _` or `T : finIntegralDomainType`
  + notation `[finFieldType of T]`, use `FinRing.Field.clone T _` or `T : finFieldType`
  + notation `[finLmodType of T]`, use `FinRing.Lmodule.clone T _` or `T : finLmodType`
  + notation `[finLalgType of T]`, use `FinRing.Lalgebra.clone T _` or `T : finLalgType`
  + notation `[finAlgType of T]`, use `FinRing.Algebra.clone T _` or `T : finAlgType`
  + notation `[finUnitAlgType of T]`, use `FinRing.UnitAlgebra.clone T _` or `T : finUnitAlgType`

- in `countalg.v`
  + notation `[countZsemimodType of T]`, use `CountRing.Zsemimodule.clone T _` or `T : countZsemimodType`
  + notation `[countZmodType of T]`, use `CountRing.Zmodule.clone T _` or `T : countZmodType`
  + notation `[countSemiRingType of T]`, use `CountRing.SemiRing.clone T _` or `T : countSemiRingType`
  + notation `[countRingType of T]`, use `CountRing.Ring.clone T _` or `T : countRingType`
  + notation `[countComSemiRingType of T]`, use `CountRing.ComSemiRing.clone T _` or `T : countComSemiRingType`
  + notation `[countComRingType of T]`, use `CountRing.ComRing.clone T _` or `T : countComRingType`
  + notation `[countUnitRingType of T]`, use `CountRing.UnitRing.clone T _` or `T : countUnitRingType`
  + notation `[countComUnitRingType of T]`, use `CountRing.ComUnitRing.clone T _` or `T : countComUnitRingType`
  + notation `[countIdomainType of T]`, use `CountRing.IntegralDomain.clone T _` or `T : countIdomainType`
  + notation `[countFieldType of T]`, use `CountRing.Field.clone T _` or `T : countFieldType`
  + notation `[countDecFieldType of T]`, use `CountRing.DecidableField.clone T _` or `T : countDecFieldType`
  + notation `[countClosedFieldType of T]`, use `CountRing.ClosedField.clone T _` or `T : countClosedFieldType`

- in `order.v`
  + notation `[porderType of T for cT]`, use `POrder.clone _ T cT`
  + notation `[porderType of T for cT with disp]`, use `POrder.clone disp T cT`
  + notation `[porderType of T]`, use `POrder.clone _ T _` or `T : porderType`
  + notation `[porderType of T with disp]`, use `POrder.clone disp T _`
  + notation `[latticeType of T for cT]`, use `Lattice.clone _ T cT`
  + notation `[latticeType of T for cT with disp]`, use `Lattice.clone disp T cT`
  + notation `[latticeType of T]`, use `Lattice.clone _ T _` or `T : latticeType`
  + notation `[latticeType of T with disp]`, use `Lattice.clone disp T _`
  + notation `[bLatticeType of T for cT]`, use `BLattice.clone _ T cT`
  + notation `[bLatticeType of T]`, use `BLattice.clone _ T _` or `T : bLatticeType`
  + notation `[bDistrLatticeType of T]`, use `BDistrLattice.clone _ T _` or `T : bDistrLatticeType`
  + notation `[tbDistrLatticeType of T]`, use `TBDistrLattice.clone _ T _` or `T : tbDistrLatticeType`
  + notation `[finPOrderType of T]`, use `FinPOrder.clone _ T _` or `T : finPOrderType`
  + notation `[finLatticeType of T]`, use `FinLattice.clone _ T _` or `T : finLatticeType`
  + notation `[finDistrLatticeType of T]`, use `FinDistrLattice.clone _ T _` or `T : finDistrLatticeType`
  + notation `[finCDistrLatticeType of T]`, use `FinCDistrLattice.clone _ T _` or `T : finCDistrLatticeType`
  + notation `[finOrderType of T]`, use `FinTotal.clone _ T _` or `T : finOrderType`

- in `generic_quotient.v`
  + notation `[quotType of Q]`, use `Quotient.clone _ Q _` or `Q : quotType`
  + notation `[eqQuotType e of Q]`, use `EqQuotient.clone _ e Q _`

- in `fintype.v`
  + notation `EnumMixin`, use `isFInite.Build`
  + notation `Finite.UniqMixin`, use `isFinite.Build` and `Finite.uniq_enumP`
  + notation `Finite.CountMixin`, use `isFinite.Build` and `Finite.count_enumP`
  + notation `FinMixin`, use `isFInite.Build`
  + notation `UniqFinMixin`, use `isFInite.Build` and `Finite.uniq_enumP`
  + notation `[finType of T for C]`, use `Finite.clone T C`
  + notation `[finType of T]`, use `Finite.clone T _` or `T : finType`
  + notation `[subFinType of T]`, use `SubFinite.clone T _`
  + notation `[finMixin of T by <:]`, use `[Finite of T by <:]`

- in `eqtype.v`
  + notation `[eqType of T]`, use `Equality.clone T _` or `T : eqType`
  + notation `[eqType of T for C]`, use `Equality.clone T C`
  + definition `InjEqMixin`, use alias `inj_type`
  + definition `CanEqMixin`, use alias `can_type`
  + definition `PCanEqMixin`, use alias `pcan_type`
  + notation `[eqMixin of T by <:]`, use `[Equality of T by <:]`

- in `choice.v`
  + notation `[hasChoice of T]`, use `Choice.on T`
  + notation `[choiceType of T for C]`, use `Choice.clone T C`
  + notation `[choiceType of T]`, use `Choice.clone T _` or `T : choiceType`
  + notation `[choiceMixin of T by <:]`, use `[Choice of T by <:]`
  + notation `[isCountable of T]`, use `Countable.on T`
  + notation `[countType of T for C]`, use `Countable.clone T C`
  + notation `[countType of T]`, use `Countable.clone T _` or `T : countType`
  + notation `[countMixin of T by <:]`, use `[Countable of T by <:]`
  + notation `[subCountType of T]`, use `SubCountable.clone _ _ T _`

>>>>>>> a3ddbb86
### Infrastructure

### Misc
<|MERGE_RESOLUTION|>--- conflicted
+++ resolved
@@ -10,10 +10,6 @@
 
 ### Added
 
-<<<<<<< HEAD
-### Changed
-
-=======
 - in `ssrnum.v`
   + structures `porderZmodType`
 
@@ -165,7 +161,6 @@
     constraints arising from typechecking `x` in `F`.  This may result in
     occasional incompatibilities.
 
->>>>>>> a3ddbb86
 ### Renamed
 
 - in `galois.v`
@@ -232,10 +227,6 @@
 
 ### Removed
 
-<<<<<<< HEAD
-### Deprecated
-
-=======
 - in `vector.v`
   + notation `VectMixin` and `VectType`, use `Lmodule_hasFinDim.Build`
 
@@ -582,7 +573,6 @@
   + notation `[countMixin of T by <:]`, use `[Countable of T by <:]`
   + notation `[subCountType of T]`, use `SubCountable.clone _ _ T _`
 
->>>>>>> a3ddbb86
 ### Infrastructure
 
 ### Misc
